/*
 * Copyright (c) 2016-2021 VMware Inc. or its affiliates, All Rights Reserved.
 *
 * Licensed under the Apache License, Version 2.0 (the "License");
 * you may not use this file except in compliance with the License.
 * You may obtain a copy of the License at
 *
 *   https://www.apache.org/licenses/LICENSE-2.0
 *
 * Unless required by applicable law or agreed to in writing, software
 * distributed under the License is distributed on an "AS IS" BASIS,
 * WITHOUT WARRANTIES OR CONDITIONS OF ANY KIND, either express or implied.
 * See the License for the specific language governing permissions and
 * limitations under the License.
 */

package reactor.core.publisher;

import java.time.Duration;
import java.util.Optional;
import java.util.concurrent.CountDownLatch;
import java.util.concurrent.Executors;
import java.util.concurrent.TimeUnit;
import java.util.concurrent.atomic.AtomicLong;
import java.util.concurrent.atomic.AtomicReference;
import java.util.function.Function;
import java.util.stream.Stream;

import org.junit.jupiter.api.AfterAll;
import org.junit.jupiter.api.BeforeAll;
import org.junit.jupiter.api.Test;
import reactor.core.Exceptions;
import reactor.core.scheduler.Scheduler;
import reactor.core.scheduler.Schedulers;
import reactor.test.StepVerifier;

import static java.time.Duration.ofSeconds;
import static java.util.concurrent.TimeUnit.SECONDS;
import static org.assertj.core.api.Assertions.assertThat;
import static org.assertj.core.api.Assertions.assertThatCode;
import static org.assertj.core.api.Assertions.assertThatExceptionOfType;
import static reactor.core.publisher.Flux.range;

import static org.assertj.core.api.Assertions.assertThatIllegalStateException;
import static org.assertj.core.api.AssertionsForClassTypes.*;

public class BlockingTests {

	static Scheduler scheduler;
	static Scheduler nonBlockingScheduler;

	@BeforeAll
	public static void before() {
		scheduler = Schedulers.fromExecutorService(Executors.newSingleThreadExecutor());
		nonBlockingScheduler = Schedulers.newSingle("nonBlockingScheduler");
	}

	@AfterAll
	public static void after() {
		scheduler.dispose();
		nonBlockingScheduler.dispose();
	}

	@Test
	public void blockingFirst() {
		assertThat(range(1, 10)
				.prefetch()
				.publishOn(scheduler)
				.blockFirst()).isEqualTo((Integer) 1);
	}

	@Test
	public void blockingFirst2() {
		assertThat(range(1, 10)
				.prefetch()
				.publishOn(scheduler)
				.blockFirst(ofSeconds(10))).isEqualTo((Integer) 1);
	}

	@Test
	public void blockingFirstEarlyComplete() {
		assertThat(Flux.empty()
		               .blockFirst(Duration.ofMillis(1))).isNull();
	}

	@Test
	public void blockingFirstTimeout() {
		assertThatIllegalStateException().isThrownBy(() ->
				Flux.just(1).delayElements(Duration.ofSeconds(1))
				.blockFirst(Duration.ofMillis(1)))
			.withMessage("Timeout on blocking read for 1000000 NANOSECONDS");
	}

	@Test
	public void blockingLast() {
		assertThat(range(1, 10)
				.prefetch()
				.publishOn(scheduler)
				.blockLast()).isEqualTo((Integer) 10);
	}

	@Test
	public void blockingLast2() {
		assertThat(range(1, 10)
				.prefetch()
				.publishOn(scheduler)
				.blockLast(ofSeconds(10))).isEqualTo((Integer) 10);
	}

	@Test
	public void blockingLastEarlyComplete() {
		assertThat(Flux.empty()
		               .blockLast(Duration.ofMillis(1))).isNull();
	}

	@Test
	public void blockingLastTimeout() {
		assertThatIllegalStateException().isThrownBy(() ->
				Flux.just(1).delayElements(Duration.ofMillis(100))
						.blockLast(Duration.ofNanos(50)))
				.withMessage("Timeout on blocking read for 50 NANOSECONDS");
	}


	@Test
	public void blockingFirstError() {
		assertThatExceptionOfType(RuntimeException.class).isThrownBy(() -> {
			Flux.error(new RuntimeException("test"))
<<<<<<< HEAD
			    .prefetch()
			    .publishOn(scheduler)
			    .blockFirst();
=======
					.prefetch()
					.publishOn(scheduler)
					.blockFirst();
>>>>>>> f094afcd
		});
	}

	@Test
	public void blockingFirstError2() {
		assertThatExceptionOfType(RuntimeException.class).isThrownBy(() -> {
			Flux.error(new RuntimeException("test"))
<<<<<<< HEAD
			    .prefetch()
			    .publishOn(scheduler)
			    .blockFirst(Duration.ofSeconds(1));
=======
					.prefetch()
					.publishOn(scheduler)
					.blockFirst(Duration.ofSeconds(1));
>>>>>>> f094afcd
		});
	}

	@Test
	public void blockingLastError() {
		assertThatExceptionOfType(RuntimeException.class).isThrownBy(() -> {
			Flux.defer(() -> Mono.error(new RuntimeException("test")))
					.subscribeOn(scheduler)
					.blockLast();
		});
	}

	@Test
	public void blockingLastError2() {
		assertThatExceptionOfType(RuntimeException.class).isThrownBy(() -> {
			Flux.defer(() -> Mono.error(new RuntimeException("test")))
					.subscribeOn(scheduler)
					.blockLast(Duration.ofSeconds(1));
		});
	}

	@Test
	public void blockingLastInterrupted() throws Exception {
		CountDownLatch latch = new CountDownLatch(1);
		Thread t = new Thread(() -> {
			try {
				Flux.never()
				    .blockLast();
			}
			catch (Exception e) {
				if (Exceptions.unwrap(e) instanceof InterruptedException) {
					latch.countDown();
				}
			}
		});

		t.start();
		Thread.sleep(1000);
		t.interrupt();

		assertThat(latch.await(3, SECONDS)).as("Not interrupted ?").isTrue();
	}

	/*@Test
	public void fillIn() throws Exception {
		Path sourcePath = Paths.get(
				"/Users/smaldini/work/reactor-core/src/main/java/reactor/core/publisher");

		String template =
				"package reactor.core.publisher;\n\nimport org.junit.Test;\n\npublic " + "class {name} { @Test public" + " void normal(){} }";

		Flux.fromStream(Files.list(sourcePath))
		    .map(Path::toFile)
		    .filter(f -> f.getName()
		                  .startsWith("Flux") || f.getName()
		                                          .startsWith("Mono"))
		    .map(f -> {
			    try {
				    return new File(f.getAbsolutePath()
				                     .replace("main", "test")
				                     .replace(".java", "Test.java"));
			    }
			    catch (Exception t) {
				    throw Exceptions.propagate(t);
			    }
		    })
		    .filter(f -> {
			    try {
				    return f.createNewFile();
			    }
			    catch (Exception t) {
				    throw Exceptions.propagate(t);
			    }
		    })
		    .doOnNext(f -> {
			    try (FileOutputStream fo = new FileOutputStream(f)) {
				    fo.write(template.replace("{name}",
						    f.getName()
						     .replace(".java", ""))
				                     .getBytes());
			    }
			    catch (Exception t) {
				    throw Exceptions.propagate(t);
			    }
		    })
		    .subscribe(System.out::println);
	}*/

	@Test
	public void fluxBlockFirstCancelsOnce() {
		AtomicLong cancelCount = new AtomicLong();
		Flux.range(1, 10)
	        .doOnCancel(cancelCount::incrementAndGet)
	        .blockFirst();

		assertThat(cancelCount).hasValue(1);
	}

	@Test
	public void fluxBlockLastDoesntCancel() {
		AtomicLong cancelCount = new AtomicLong();
		Flux.range(1, 10)
	        .doOnCancel(cancelCount::incrementAndGet)
	        .blockLast();

		assertThat(cancelCount).hasValue(0);
	}

	@Test
	public void monoBlockDoesntCancel() {
		AtomicLong cancelCount = new AtomicLong();
		Mono.just("data")
	        .doOnCancel(cancelCount::incrementAndGet)
	        .block();

		assertThat(cancelCount).hasValue(0);
	}

	@Test
	public void monoBlockOptionalDoesntCancel() {
		AtomicLong cancelCount = new AtomicLong();
		Mono.just("data")
	        .doOnCancel(cancelCount::incrementAndGet)
	        .blockOptional();

		assertThat(cancelCount).hasValue(0);
	}

	@Test
	public void monoBlockSupportsNanos() {
		assertThatIllegalStateException().isThrownBy(() -> Mono.never().block(Duration.ofNanos(9_000L)))
				.withMessage("Timeout on blocking read for 9000 NANOSECONDS");
	}

	@Test
	public void fluxBlockFirstForbidden() {
		Function<String, String> badMapper = v -> Flux.just(v).hide()
		                                              .blockFirst();
		Function<String, String> badMapperTimeout = v -> Flux.just(v).hide()
		                                                     .blockFirst(Duration.ofMillis(100));

		Mono<String> forbiddenSequence1 = Mono.just("data")
		                                     .publishOn(nonBlockingScheduler)
		                                     .map(badMapper);

		StepVerifier.create(forbiddenSequence1)
		            .expectErrorSatisfies(e -> assertThat(e)
				            .isInstanceOf(IllegalStateException.class)
				            .hasMessageStartingWith("block()/blockFirst()/blockLast() are blocking, which is not supported in thread nonBlockingScheduler-"))
		            .verify();

		Mono<String> forbiddenSequence2 = Mono.just("data")
		                                     .publishOn(nonBlockingScheduler)
		                                     .map(badMapperTimeout);

		StepVerifier.create(forbiddenSequence2)
		            .expectErrorSatisfies(e -> assertThat(e)
				            .isInstanceOf(IllegalStateException.class)
				            .hasMessageStartingWith("block()/blockFirst()/blockLast() are blocking, which is not supported in thread nonBlockingScheduler-"))
		            .verify();
	}

	@Test
	public void fluxBlockLastForbidden() {
		Function<String, String> badMapper = v -> Flux.just(v).hide()
		                                              .blockLast();
		Function<String, String> badMapperTimeout = v -> Flux.just(v).hide()
		                                                     .blockLast(Duration.ofMillis(100));

		Mono<String> forbiddenSequence1 = Mono.just("data")
		                                     .publishOn(nonBlockingScheduler)
		                                     .map(badMapper);

		StepVerifier.create(forbiddenSequence1)
		            .expectErrorSatisfies(e -> assertThat(e)
				            .isInstanceOf(IllegalStateException.class)
				            .hasMessageStartingWith("block()/blockFirst()/blockLast() are blocking, which is not supported in thread nonBlockingScheduler-"))
		            .verify();

		Mono<String> forbiddenSequence2 = Mono.just("data")
		                                     .publishOn(nonBlockingScheduler)
		                                     .map(badMapperTimeout);

		StepVerifier.create(forbiddenSequence2)
		            .expectErrorSatisfies(e -> assertThat(e)
				            .isInstanceOf(IllegalStateException.class)
				            .hasMessageStartingWith("block()/blockFirst()/blockLast() are blocking, which is not supported in thread nonBlockingScheduler-"))
		            .verify();
	}

	@Test
	public void monoBlockForbidden() {
		Function<String, String> badMapper = v -> Mono.just(v).hide()
		                                              .block();
		Function<String, String> badMapperTimeout = v -> Mono.just(v).hide()
		                                                     .block(Duration.ofMillis(100));

		Mono<String> forbiddenSequence1 = Mono.just("data")
		                                     .publishOn(nonBlockingScheduler)
		                                     .map(badMapper);

		StepVerifier.create(forbiddenSequence1)
		            .expectErrorSatisfies(e -> assertThat(e)
				            .isInstanceOf(IllegalStateException.class)
				            .hasMessageStartingWith("block()/blockFirst()/blockLast() are blocking, which is not supported in thread nonBlockingScheduler-"))
		            .verify();

		Mono<String> forbiddenSequence2 = Mono.just("data")
		                                     .publishOn(nonBlockingScheduler)
		                                     .map(badMapperTimeout);

		StepVerifier.create(forbiddenSequence2)
		            .expectErrorSatisfies(e -> assertThat(e)
				            .isInstanceOf(IllegalStateException.class)
				            .hasMessageStartingWith("block()/blockFirst()/blockLast() are blocking, which is not supported in thread nonBlockingScheduler-"))
		            .verify();
	}

	@Test
	public void monoBlockOptionalForbidden() {
		Function<String, Optional<String>> badMapper = v -> Mono.just(v).hide()
		                                                        .blockOptional();
		Function<String, Optional<String>> badMapperTimeout = v -> Mono.just(v).hide()
		                                                               .blockOptional(Duration.ofMillis(100));

		Mono<Optional<String>> forbiddenSequence1 = Mono.just("data")
		                                                .publishOn(nonBlockingScheduler)
		                                                .map(badMapper);

		StepVerifier.create(forbiddenSequence1)
		            .expectErrorSatisfies(e -> assertThat(e)
				            .isInstanceOf(IllegalStateException.class)
				            .hasMessageStartingWith("blockOptional() is blocking, which is not supported in thread nonBlockingScheduler-"))
		            .verify();

		Mono<Optional<String>> forbiddenSequence2 = Mono.just("data")
		                                                .publishOn(nonBlockingScheduler)
		                                                .map(badMapperTimeout);

		StepVerifier.create(forbiddenSequence2)
		            .expectErrorSatisfies(e -> assertThat(e)
				            .isInstanceOf(IllegalStateException.class)
				            .hasMessageStartingWith("blockOptional() is blocking, which is not supported in thread nonBlockingScheduler-"))
		            .verify();
	}

	@Test
	public void fluxToIterableOkButIterationForbidden() throws InterruptedException {
		AtomicReference<Iterable<Integer>> ref = new AtomicReference<>();
		AtomicReference<Throwable> refError = new AtomicReference<>();
		final CountDownLatch latch1 = new CountDownLatch(1);

		nonBlockingScheduler.schedule(() -> {
			try {
				ref.set(Flux.just(1, 2, 3)
				            .toIterable());
			}
			catch (Throwable e) {
				refError.set(e);
			}
			finally {
				latch1.countDown();
			}
		});

		latch1.await(1, TimeUnit.SECONDS);

		assertThat(ref.get()).as("iterable").isNotNull();
		assertThat(refError.get()).as("error").isNull();

		AtomicReference<Throwable> assertionRef = new AtomicReference<>();
		final CountDownLatch latch2 = new CountDownLatch(1);

		//we want to check how some operations on the iterable behave WITHIN A NONBLOCKING Thread
		nonBlockingScheduler.schedule(() -> {
			Iterable<Integer> iterable = ref.get();
			try {
				assertThatCode(iterable::iterator).as("iterator()").doesNotThrowAnyException();
				assertThatCode(iterable::spliterator).as("spliterator()").doesNotThrowAnyException();

				assertThatExceptionOfType(IllegalStateException.class)
						.isThrownBy(() -> iterable.forEach(v -> {}))
						.as("forEach")
						.withMessageStartingWith("Iterating over a toIterable() / toStream() is blocking, which is not supported in thread nonBlockingScheduler-");
			}
			catch (Throwable e) {
				assertionRef.set(e);
			}
			finally {
				latch2.countDown();
			}
		});

		latch2.await(1, TimeUnit.SECONDS);

		assertThat(assertionRef.get()).as("assertions pass within scheduler").isNull();
	}

	@Test
	public void fluxToStreamOkButIterationForbidden() throws InterruptedException {
		AtomicReference<Stream<Integer>> ref = new AtomicReference<>();
		AtomicReference<Throwable> refError = new AtomicReference<>();
		CountDownLatch latch = new CountDownLatch(1);

		nonBlockingScheduler.schedule(() -> {
			try {
				ref.set(Flux.just(1, 2, 3)
				            .toStream());
			}
			catch (Throwable e) {
				refError.set(e);
			}
			finally {
				latch.countDown();
			}
		});

		latch.await(1, TimeUnit.SECONDS);

		assertThat(ref.get()).as("stream").isNotNull();
		assertThat(refError.get()).as("error").isNull();

		AtomicReference<Throwable> assertionRef = new AtomicReference<>();
		final CountDownLatch latch2 = new CountDownLatch(1);

		//we want to check how some operations on the iterable behave WITHIN A NONBLOCKING Thread
		nonBlockingScheduler.schedule(() -> {
			Stream<Integer> stream = ref.get();
			try {
				//stream can only be operator on once, so we need to store the intermediate result in the ref...
				assertThatCode(() -> ref.set(stream.distinct())).as("intermediate operator (distinct)").doesNotThrowAnyException();
				//...and work again from that updated ref
				assertThatExceptionOfType(IllegalStateException.class)
						.isThrownBy(() -> ref.get().count())
						.as("terminal operator (count)")
						.withMessageStartingWith("Iterating over a toIterable() / toStream() is blocking, which is not supported in thread nonBlockingScheduler-");
			}
			catch (Throwable e) {
				assertionRef.set(e);
			}
			finally {
				latch2.countDown();
			}
		});

		latch2.await(1, TimeUnit.SECONDS);

		assertThat(assertionRef.get()).as("assertions pass within scheduler").isNull();
	}
}<|MERGE_RESOLUTION|>--- conflicted
+++ resolved
@@ -126,15 +126,9 @@
 	public void blockingFirstError() {
 		assertThatExceptionOfType(RuntimeException.class).isThrownBy(() -> {
 			Flux.error(new RuntimeException("test"))
-<<<<<<< HEAD
-			    .prefetch()
-			    .publishOn(scheduler)
-			    .blockFirst();
-=======
 					.prefetch()
 					.publishOn(scheduler)
 					.blockFirst();
->>>>>>> f094afcd
 		});
 	}
 
@@ -142,15 +136,9 @@
 	public void blockingFirstError2() {
 		assertThatExceptionOfType(RuntimeException.class).isThrownBy(() -> {
 			Flux.error(new RuntimeException("test"))
-<<<<<<< HEAD
-			    .prefetch()
-			    .publishOn(scheduler)
-			    .blockFirst(Duration.ofSeconds(1));
-=======
 					.prefetch()
 					.publishOn(scheduler)
 					.blockFirst(Duration.ofSeconds(1));
->>>>>>> f094afcd
 		});
 	}
 
