/*
 * Copyright (c) 2016-2021 VMware Inc. or its affiliates, All Rights Reserved.
 *
 * Licensed under the Apache License, Version 2.0 (the "License");
 * you may not use this file except in compliance with the License.
 * You may obtain a copy of the License at
 *
 *   https://www.apache.org/licenses/LICENSE-2.0
 *
 * Unless required by applicable law or agreed to in writing, software
 * distributed under the License is distributed on an "AS IS" BASIS,
 * WITHOUT WARRANTIES OR CONDITIONS OF ANY KIND, either express or implied.
 * See the License for the specific language governing permissions and
 * limitations under the License.
 */

package reactor.core.publisher;

import java.time.Duration;
import java.util.concurrent.atomic.AtomicReference;

import org.junit.jupiter.api.Test;

import reactor.core.scheduler.Scheduler;
import reactor.core.scheduler.Schedulers;
import reactor.test.StepVerifier;
import reactor.test.publisher.TestPublisher;
import reactor.test.subscriber.AssertSubscriber;

import static org.assertj.core.api.Assertions.assertThat;

public class FluxConcatWithTest {

	@Test
	public void noStackOverflow() {
		int n = 5000;

		Flux<Integer> source = Flux.just(1);

		Flux<Integer> result = source;

		for (int i = 0; i < n; i++) {
			result = result.concatWith(source);
		}

		AssertSubscriber<Integer> ts = AssertSubscriber.create();

		result.subscribe(ts);

		ts.assertValueCount(n + 1)
		.assertNoError()
		.assertComplete();
	}

	@Test
	public void noStackOverflow2() {
		int n = 5000;

		Flux<Integer> source = Flux.just(1, 2).concatMap(Flux::just);
		Flux<Integer> add = Flux.just(3);

		Flux<Integer> result = source;

		for (int i = 0; i < n; i++) {
			result = result.concatWith(add);
		}

		AssertSubscriber<Integer> ts = AssertSubscriber.create();

		result.subscribe(ts);

		ts.assertValueCount(n + 2)
		.assertNoError()
		.assertComplete();
	}

	@Test
	public void noStackOverflow3() {
		int n = 5000;

		Flux<Flux<Integer>> source = Flux.just(Flux.just(1), Flux.just(2));
		Flux<Flux<Integer>> add = Flux.just(Flux.just(3));

		Flux<Flux<Integer>> result = source;

		for (int i = 0; i < n; i++) {
			result = result.concatWith(add);
		}

		AssertSubscriber<Object> ts = AssertSubscriber.create();

		result.subscribe(ts);

		ts.assertValueCount(n + 2)
		.assertNoError()
		.assertComplete();
	}

	@Test
	public void noStackOverflow4() {
		int n = 5000;

		Flux<Integer> source =
				Flux.just(1, 2)
				    .concatMap(Flux::just)
				    .concatMap(Flux::just)
				    .concatWith(Flux.just(1).subscribeOn(Schedulers.single()));
		Flux<Integer> add = Flux.just(3);

		Flux<Integer> result = source;

		for (int i = 0; i < n; i++) {
			result = result.concatWith(add);
		}

		result = result.concatWith(add.subscribeOn(Schedulers.parallel()));

		AssertSubscriber<Integer> ts = AssertSubscriber.create();

		result.subscribe(ts);

		ts.await()
		  .assertValueCount(n + 4)
		  .assertNoError()
		  .assertComplete();
	}

	@Test
	public void noUnexpectedThreadSwitch() {
		final Scheduler scheduler = Schedulers.single();

		for (int i = 0; i < 1000; i++) {
			final TestPublisher<Object> testPublisher = TestPublisher.create();

			AtomicReference<Thread> sendingThread1 = new AtomicReference<>();
			AtomicReference<Thread> sendingThread2 = new AtomicReference<>();
			AtomicReference<Thread> observedThread1 = new AtomicReference<>();
			AtomicReference<Thread> observedThread2 = new AtomicReference<>();

			final StepVerifier verifier = testPublisher.mono()
			                                           .thenMany(Flux.defer(() -> {
				                                           observedThread1.set(Thread.currentThread());
				                                           return Flux.just(1, 2)
				                                                      .prefetch()
				                                                      .publishOn(Schedulers.parallel())
						                                              .doOnComplete(() -> sendingThread2.set(Thread.currentThread()));
			                                           }))
			                                           .thenMany(Flux.defer(() -> {
				                                           observedThread2.set(Thread.currentThread());
				                                           return Flux.just(1, 2);
			                                           }))
			                                           .as(StepVerifier::create)
			                                           .expectSubscription()
			                                           .expectNext(1, 2)
			                                           .expectComplete()
			                                           .verifyLater();

			scheduler.schedule(() -> {
				sendingThread1.set(Thread.currentThread());
				testPublisher.complete();
			});

			verifier.verify();
			assertThat(observedThread1)
					.as("observedThread1")
					.hasValue(sendingThread1.get());
			assertThat(observedThread2)
					.as("observedThread2")
					.hasValue(sendingThread2.get())
					.doesNotHaveValue(observedThread1.get());
		}
	}

	@Test
	public void noUnexpectedThreadSwitch2() {
		final Scheduler single = Schedulers.single();

		for (int i = 0; i < 1000; i++) {
			final TestPublisher<Object> testPublisher = TestPublisher.create();

			AtomicReference<Thread> sendingThread1 = new AtomicReference<>();
			AtomicReference<Thread> sendingThread2 = new AtomicReference<>();
			AtomicReference<Thread> sendingThread3 = new AtomicReference<>();
			AtomicReference<Thread> observedThread1 = new AtomicReference<>();
			AtomicReference<Thread> observedThread2 = new AtomicReference<>();
			AtomicReference<Thread> observedThread3 = new AtomicReference<>();

			final StepVerifier verifier = testPublisher.mono()
			                                           .thenMany(Flux.defer(() -> {
				                                           observedThread1.set(Thread.currentThread());
				                                           return Flux.just(1, 2)
				                                                      .prefetch()
				                                                      .publishOn(Schedulers.parallel())
				                                                      .doOnComplete(() -> sendingThread2.set(Thread.currentThread()));
			                                           }))
			                                           .thenMany(Flux.defer(() -> {
				                                           observedThread2.set(Thread.currentThread());
				                                           return Flux.just(1, 2)
				                                                      .prefetch()
				                                                      .publishOn(single)
				                                                      .doOnComplete(() -> sendingThread3.set(Thread.currentThread()));
			                                           }))
			                                           .thenMany(Flux.defer(() -> {
				                                           observedThread3.set(Thread.currentThread());
				                                           return Flux.just(1, 2);
			                                           }))
			                                           .as(StepVerifier::create)
			                                           .expectSubscription()
			                                           .expectNext(1, 2)
			                                           .expectComplete()
			                                           .verifyLater();

			single.schedule(() -> {
				sendingThread1.set(Thread.currentThread());
				testPublisher.complete();
			});

			verifier.verify(Duration.ofSeconds(10));
			assertThat(observedThread1).as("observedThread1")
			                           .hasValue(sendingThread1.get());
			assertThat(observedThread2).as("observedThread2")
			                           .hasValue(sendingThread2.get());
			assertThat(observedThread3).as("observedThread3")
			                           .hasValue(sendingThread3.get());

			assertThat(observedThread2).as("observedThread2")
			                           .doesNotHaveValue(observedThread1.get());
			assertThat(observedThread3).as("observedThread2")
			                           .doesNotHaveValue(observedThread2.get())
			                           .hasValue(observedThread1.get());
		}
	}

	@Test
	public void dontBreakFluxArrayConcatMap() {
		AssertSubscriber<Integer> ts = AssertSubscriber.create();

		Flux.just(1, 2).concatMap(Flux::just).concatWith(Flux.just(3))
		.subscribe(ts);


		ts.assertValues(1, 2, 3)
		.assertNoError()
		.assertComplete();
	}

	@Test
    public void concatWithValues() {
      StepVerifier.create(Flux.just(1, 2).concatWithValues(4, 5, 6))
          .expectNext(1, 2, 4, 5, 6)
          .verifyComplete();
    }

	@Test
	public void testConcurrencyCausingOverflow() {
		// See https://github.com/reactor/reactor-core/pull/2576
		// reactor.core.Exceptions$OverflowException: Queue is full: Reactive Streams source doesn't respect backpressure
		for (int round = 0; round < 20000; round++) {
			Flux.range(0, 10)
			.concatWithValues(10, 11, 12, 13)
			.concatWith(Flux.range(14, 100 - 14))
			.limitRate(16, 2)
<<<<<<< HEAD
		    .prefetch(16)
=======
			.prefetch(16)
>>>>>>> f094afcd
			.publishOn(Schedulers.boundedElastic())
			.subscribeOn(Schedulers.boundedElastic())
			.blockLast();
		}
	}

	@Test
	public void testConcurrencyCausingOverflow2() {
		// See https://github.com/reactor/reactor-core/pull/2576
		// reactor.core.Exceptions$OverflowException: Queue is full: Reactive Streams source doesn't respect backpressure
		for (int round = 0; round < 20000; round++) {
			Flux.range(0,10)
<<<<<<< HEAD
			    .prefetch()
			    .publishOn(Schedulers.boundedElastic())
			    .concatWithValues(10, 11, 12, 13)
			    .concatWith(Flux.range(14, 100 - 14))
			    .prefetch(16)
			    .publishOn(Schedulers.boundedElastic())
			    .subscribeOn(Schedulers.boundedElastic())
			    .blockLast();
=======
			.prefetch()
			.publishOn(Schedulers.boundedElastic())
			.concatWithValues(10, 11, 12, 13)
			.concatWith(Flux.range(14, 100-14))
			.prefetch(16)
			.publishOn(Schedulers.boundedElastic())
			.subscribeOn(Schedulers.boundedElastic())
			.blockLast();
>>>>>>> f094afcd
		}
	}

}<|MERGE_RESOLUTION|>--- conflicted
+++ resolved
@@ -260,11 +260,7 @@
 			.concatWithValues(10, 11, 12, 13)
 			.concatWith(Flux.range(14, 100 - 14))
 			.limitRate(16, 2)
-<<<<<<< HEAD
-		    .prefetch(16)
-=======
 			.prefetch(16)
->>>>>>> f094afcd
 			.publishOn(Schedulers.boundedElastic())
 			.subscribeOn(Schedulers.boundedElastic())
 			.blockLast();
@@ -277,16 +273,6 @@
 		// reactor.core.Exceptions$OverflowException: Queue is full: Reactive Streams source doesn't respect backpressure
 		for (int round = 0; round < 20000; round++) {
 			Flux.range(0,10)
-<<<<<<< HEAD
-			    .prefetch()
-			    .publishOn(Schedulers.boundedElastic())
-			    .concatWithValues(10, 11, 12, 13)
-			    .concatWith(Flux.range(14, 100 - 14))
-			    .prefetch(16)
-			    .publishOn(Schedulers.boundedElastic())
-			    .subscribeOn(Schedulers.boundedElastic())
-			    .blockLast();
-=======
 			.prefetch()
 			.publishOn(Schedulers.boundedElastic())
 			.concatWithValues(10, 11, 12, 13)
@@ -295,7 +281,6 @@
 			.publishOn(Schedulers.boundedElastic())
 			.subscribeOn(Schedulers.boundedElastic())
 			.blockLast();
->>>>>>> f094afcd
 		}
 	}
 
