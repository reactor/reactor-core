--- conflicted
+++ resolved
@@ -267,17 +267,10 @@
 			}
 			sink.complete();
 		}, DROP)
-<<<<<<< HEAD
-		                         .map(Function.identity())
-		                         .subscribeOn(Schedulers.single(), true)
-		                         .prefetch()
-		                         .publishOn(Schedulers.boundedElastic());
-=======
 				.map(Function.identity())
 				.subscribeOn(Schedulers.single(), true)
 				.prefetch()
 				.publishOn(Schedulers.boundedElastic());
->>>>>>> f094afcd
 
 		AtomicInteger count = new AtomicInteger();
 		StepVerifier.create(test)
