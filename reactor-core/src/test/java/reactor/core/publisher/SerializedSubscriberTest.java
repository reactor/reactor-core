--- conflicted
+++ resolved
@@ -107,11 +107,7 @@
 			.doFinally(sig -> latch.countDown())
 			.publishOn(Schedulers.single())
 			.doFinally(sig -> latch.countDown())
-<<<<<<< HEAD
-		    .retryWhen(Retry.from(p -> p.take(3)))
-=======
 			.retryWhen(Retry.from(p -> p.take(3)))
->>>>>>> bd1b3037
 			.doFinally(sig -> latch.countDown())
 			.cancelOn(Schedulers.parallel())
 			.doOnDiscard(AtomicInteger.class, i -> {
