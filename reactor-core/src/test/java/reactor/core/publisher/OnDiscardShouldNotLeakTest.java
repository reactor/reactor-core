--- conflicted
+++ resolved
@@ -71,32 +71,13 @@
 			DiscardScenario.rawSource("flatMapInner", raw -> Flux.just(1).flatMap(f -> raw)),
 			DiscardScenario.fluxSource("flatMap", main -> main.flatMap(f -> Mono.just(f).hide().flux())),
 			DiscardScenario.fluxSource("flatMapIterable", f -> f.flatMapIterable(Arrays::asList)),
-<<<<<<< HEAD
-			DiscardScenario.fluxSource("publishOnDelayErrors",
-					f -> f.prefetch().publishOn(Schedulers.immediate())),
-			DiscardScenario.fluxSource("publishOnImmediateErrors",
-					f -> f.prefetch(Queues.SMALL_BUFFER_SIZE)
-					      .publishOn(Schedulers.immediate(), false)),
-			DiscardScenario.fluxSource("publishOnAndPublishOn",  main -> main
-=======
 			DiscardScenario.fluxSource("publishOnDelayErrors", f -> f.prefetch().publishOn(Schedulers.immediate())),
 			DiscardScenario.fluxSource("publishOnImmediateErrors", f -> f.prefetch(Queues.SMALL_BUFFER_SIZE).publishOn(Schedulers.immediate(), false)),
 			DiscardScenario.fluxSource("publishOnAndPublishOn", main -> main
->>>>>>> f094afcd
 					.prefetch()
 					.publishOn(Schedulers.immediate())
 					.prefetch()
 					.publishOn(Schedulers.immediate())),
-<<<<<<< HEAD
-			DiscardScenario.fluxSource("publishOnAndPublishOnWithMaps",
-					main -> main.prefetch()
-					            .publishOn(Schedulers.immediate())
-					            .map(Function.identity())
-					            .map(Function.identity())
-					            .map(Function.identity())
-					            .prefetch()
-					            .publishOn(Schedulers.immediate())),
-=======
 			DiscardScenario.fluxSource("publishOnAndPublishOnWithMaps", main -> main
 					.prefetch()
 					.publishOn(Schedulers.immediate())
@@ -105,7 +86,6 @@
 					.map(Function.identity())
 					.prefetch()
 					.publishOn(Schedulers.immediate())),
->>>>>>> f094afcd
 			DiscardScenario.sinkSource("unicastSink",  Sinks.unsafe().many().unicast()::onBackpressureBuffer, null),
 			DiscardScenario.sinkSource("unicastSinkAndPublishOn",  Sinks.unsafe().many().unicast()::onBackpressureBuffer,
 					f -> f.prefetch().publishOn(Schedulers.immediate())),
