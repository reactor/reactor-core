--- conflicted
+++ resolved
@@ -52,11 +52,7 @@
 		Flux<Integer> integerFlux = Flux.defer(() ->  {
 			return Flux.range(0, 20)
 			    .hide()
-<<<<<<< HEAD
-	            .prefetch(1)
-=======
 			    .prefetch(1)
->>>>>>> f094afcd
 			    .publishOn(Schedulers.single())
 			    .switchMap(s ->  {
 				    return Flux.range(s * 20, 20)
@@ -64,11 +60,7 @@
 				               .prefetch(1)
 				               .publishOn(scheduler);
 			    }, 0)
-<<<<<<< HEAD
-	            .prefetch(1)
-=======
 			    .prefetch(1)
->>>>>>> f094afcd
 			    .publishOn(scheduler2)
 			    .doOnNext(new Consumer<Integer>() {
 				    int last = -1;
