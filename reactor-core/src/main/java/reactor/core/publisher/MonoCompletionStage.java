--- conflicted
+++ resolved
@@ -22,7 +22,7 @@
 import java.util.concurrent.CompletionException;
 import java.util.concurrent.CompletionStage;
 import java.util.concurrent.atomic.AtomicIntegerFieldUpdater;
-import java.util.function.BiConsumer;
+import java.util.function.BiFunction;
 
 import reactor.core.CoreSubscriber;
 import reactor.core.Exceptions;
@@ -62,7 +62,7 @@
     static class MonoCompletionStageSubscription<T> implements InnerProducer<T>,
                                                                Fuseable,
                                                                QueueSubscription<T>,
-                                                               BiConsumer<T, Throwable> {
+                                                               BiFunction<T, Throwable, Void> {
 
         final CoreSubscriber<? super T>    actual;
         final CompletionStage<? extends T> future;
@@ -84,16 +84,11 @@
             return this.actual;
         }
 
-<<<<<<< HEAD
         @Override
-        public void accept(@Nullable T value, @Nullable Throwable e) {
+        public Void apply(@Nullable T value, @Nullable Throwable e) {
             final CoreSubscriber<? super T> actual = this.actual;
 
             if (this.cancelled) {
-=======
-        future.handle((v, e) -> {
-            if (sds.isCancelled()) {
->>>>>>> f160733d
                 //nobody is interested in the Mono anymore, don't risk dropping errors
                 final Context ctx = actual.currentContext();
                 if (e == null || e instanceof CancellationException) {
@@ -129,13 +124,8 @@
                 Operators.onErrorDropped(e1, actual.currentContext());
                 throw Exceptions.bubble(e1);
             }
-<<<<<<< HEAD
+            return null;
         }
-=======
-            return null;
-        });
-    }
->>>>>>> f160733d
 
         @Override
         public void request(long n) {
@@ -147,7 +137,7 @@
                 return;
             }
 
-            future.whenComplete(this);
+            future.handle(this);
         }
 
         @Override
