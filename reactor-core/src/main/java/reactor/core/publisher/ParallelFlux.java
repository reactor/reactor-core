/*
 * Copyright (c) 2011-2017 Pivotal Software Inc, All Rights Reserved.
 *
 * Licensed under the Apache License, Version 2.0 (the "License");
 * you may not use this file except in compliance with the License.
 * You may obtain a copy of the License at
 *
 *       http://www.apache.org/licenses/LICENSE-2.0
 *
 * Unless required by applicable law or agreed to in writing, software
 * distributed under the License is distributed on an "AS IS" BASIS,
 * WITHOUT WARRANTIES OR CONDITIONS OF ANY KIND, either express or implied.
 * See the License for the specific language governing permissions and
 * limitations under the License.
 */

package reactor.core.publisher;

import java.util.ArrayList;
import java.util.Comparator;
import java.util.Iterator;
import java.util.List;
import java.util.Objects;
import java.util.Queue;
import java.util.Set;
import java.util.function.BiConsumer;
import java.util.function.BiFunction;
import java.util.function.Consumer;
import java.util.function.Function;
import java.util.function.LongConsumer;
import java.util.function.Predicate;
import java.util.function.Supplier;
import java.util.logging.Level;

import org.reactivestreams.Publisher;
import org.reactivestreams.Subscriber;
import org.reactivestreams.Subscription;
import reactor.core.CorePublisher;
import reactor.core.CoreSubscriber;
import reactor.core.Disposable;
import reactor.core.Disposables;
import reactor.core.Scannable;
import reactor.core.publisher.FluxConcatMap.ErrorMode;
import reactor.core.publisher.FluxOnAssembly.AssemblyLightSnapshot;
import reactor.core.publisher.FluxOnAssembly.AssemblySnapshot;
import reactor.core.scheduler.Scheduler;
import reactor.util.Logger;
import reactor.util.annotation.Nullable;
import reactor.util.concurrent.Queues;

/**
 * A ParallelFlux publishes to an array of Subscribers, in parallel 'rails' (or
 * {@link #groups() 'groups'}).
 * <p>
 * Use {@code from()} to start processing a regular Publisher in 'rails', which each
 * cover a subset of the original Publisher's data. {@link Flux#parallel()} is a
 * convenient shortcut to achieve that on a {@link Flux}.
 * <p>
 * Use {@code runOn()} to introduce where each 'rail' should run on thread-vise.
 * <p>
 * Use {@code sequential()} to merge the sources back into a single {@link Flux} or
 * {@link #subscribe(Subscriber)} if you simply want to subscribe to the merged sequence.
 * Note that other variants like {@link #subscribe(Consumer)} instead do multiple
 * subscribes, one on each rail (which means that the lambdas should be as stateless and
 * side-effect free as possible).
 *
 * @param <T> the value type
 */
public abstract class ParallelFlux<T> implements CorePublisher<T> {

	/**
	 * Take a Publisher and prepare to consume it on multiple 'rails' (one per CPU core)
	 * in a round-robin fashion.
	 *
	 * @param <T> the value type
	 * @param source the source Publisher
	 *
	 * @return the {@link ParallelFlux} instance
	 */
	public static <T> ParallelFlux<T> from(Publisher<? extends T> source) {
		return from(source,
				Runtime.getRuntime()
				       .availableProcessors(), Queues.SMALL_BUFFER_SIZE,
				Queues.small());
	}

	/**
	 * Take a Publisher and prepare to consume it on {@code parallelism} number of 'rails',
	 * possibly ordered and in a round-robin fashion.
	 *
	 * @param <T> the value type
	 * @param source the source Publisher
	 * @param parallelism the number of parallel rails
	 *
	 * @return the new {@link ParallelFlux} instance
	 */
	public static <T> ParallelFlux<T> from(Publisher<? extends T> source,
			int parallelism) {
		return from(source,
				parallelism, Queues.SMALL_BUFFER_SIZE,
				Queues.small());
	}

	/**
	 * Take a Publisher and prepare to consume it on {@code parallelism} number of 'rails'
	 * and in a round-robin fashion and use custom prefetch amount and queue
	 * for dealing with the source Publisher's values.
	 *
	 * @param <T> the value type
	 * @param source the source Publisher
	 * @param parallelism the number of parallel rails
	 * @param prefetch the number of values to prefetch from the source
	 * @param queueSupplier the queue structure supplier to hold the prefetched values
	 * from the source until there is a rail ready to process it.
	 *
	 * @return the new {@link ParallelFlux} instance
	 */
	public static <T> ParallelFlux<T> from(Publisher<? extends T> source,
			int parallelism,
			int prefetch,
			Supplier<Queue<T>> queueSupplier) {
		Objects.requireNonNull(queueSupplier, "queueSupplier");
		Objects.requireNonNull(source, "source");

		return onAssembly(new ParallelSource<>(source,
				parallelism,
				prefetch, queueSupplier));
	}

	/**
	 * Wraps multiple Publishers into a {@link ParallelFlux} which runs them in parallel and
	 * unordered.
	 *
	 * @param <T> the value type
	 * @param publishers the array of publishers
	 *
	 * @return the new {@link ParallelFlux} instance
	 */
	@SafeVarargs
	public static <T> ParallelFlux<T> from(Publisher<T>... publishers) {
		return onAssembly(new ParallelArraySource<>(publishers));
	}

	/**
	 * Perform a fluent transformation to a value via a converter function which receives
	 * this ParallelFlux.
	 *
	 * @param <U> the output value type
	 * @param converter the converter function from {@link ParallelFlux} to some type
	 *
	 * @return the value returned by the converter function
	 */
	public final <U> U as(Function<? super ParallelFlux<T>, U> converter) {
		return converter.apply(this);
	}

	/**
	 * Activate assembly tracing for this particular {@link ParallelFlux}, in case of an
	 * error upstream of the checkpoint. Tracing incurs the cost of an exception stack trace
	 * creation.
	 * <p>
	 * It should be placed towards the end of the reactive chain, as errors
	 * triggered downstream of it cannot be observed and augmented with assembly trace.
	 *
	 * @return the assembly tracing {@link ParallelFlux}
	 */
	public final ParallelFlux<T> checkpoint() {
		AssemblySnapshot stacktrace = new AssemblySnapshot(null, Traces.callSiteSupplierFactory.get());
		return new ParallelFluxOnAssembly<>(this, stacktrace);
	}

	/**
	 * Activate assembly marker for this particular {@link ParallelFlux} by giving it a description that
	 * will be reflected in the assembly traceback in case of an error upstream of the
	 * checkpoint. Note that unlike {@link #checkpoint()}, this doesn't create a
	 * filled stack trace, avoiding the main cost of the operator.
	 * However, as a trade-off the description must be unique enough for the user to find
	 * out where this ParallelFlux was assembled. If you only want a generic description, and
	 * still rely on the stack trace to find the assembly site, use the
	 * {@link #checkpoint(String, boolean)} variant.
	 * <p>
	 * It should be placed towards the end of the reactive chain, as errors
	 * triggered downstream of it cannot be observed and augmented with assembly trace.
	 *
	 * @param description a unique enough description to include in the light assembly traceback.
	 * @return the assembly marked {@link ParallelFlux}
	 */
	public final ParallelFlux<T> checkpoint(String description) {
		return new ParallelFluxOnAssembly<>(this, new AssemblyLightSnapshot(description));
	}

	/**
	 * Activate assembly tracing or the lighter assembly marking depending on the
	 * {@code forceStackTrace} option.
	 * <p>
	 * By setting the {@code forceStackTrace} parameter to {@literal true}, activate assembly
	 * tracing for this particular {@link ParallelFlux} and give it a description that
	 * will be reflected in the assembly traceback in case of an error upstream of the
	 * checkpoint. Note that unlike {@link #checkpoint(String)}, this will incur
	 * the cost of an exception stack trace creation. The description could for
	 * example be a meaningful name for the assembled ParallelFlux or a wider correlation ID,
	 * since the stack trace will always provide enough information to locate where this
	 * ParallelFlux was assembled.
	 * <p>
	 * By setting {@code forceStackTrace} to {@literal false}, behaves like
	 * {@link #checkpoint(String)} and is subject to the same caveat in choosing the
	 * description.
	 * <p>
	 * It should be placed towards the end of the reactive chain, as errors
	 * triggered downstream of it cannot be observed and augmented with assembly marker.
	 *
	 * @param description a description (must be unique enough if forceStackTrace is set
	 * to false).
	 * @param forceStackTrace false to make a light checkpoint without a stacktrace, true
	 * to use a stack trace.
	 * @return the assembly marked {@link ParallelFlux}.
	 */
	public final ParallelFlux<T> checkpoint(String description, boolean forceStackTrace) {
		final AssemblySnapshot stacktrace;
		if (!forceStackTrace) {
			stacktrace = new AssemblyLightSnapshot(description);
		}
		else {
			stacktrace = new AssemblySnapshot(description, Traces.callSiteSupplierFactory.get());
		}

		return new ParallelFluxOnAssembly<>(this, stacktrace);
	}

	/**
	 * Collect the elements in each rail into a collection supplied via a
	 * collectionSupplier and collected into with a collector action, emitting the
	 * collection at the end.
	 *
	 * @param <C> the collection type
	 * @param collectionSupplier the supplier of the collection in each rail
	 * @param collector the collector, taking the per-rail collection and the current
	 * item
	 *
	 * @return the new {@link ParallelFlux} instance
	 */
	public final <C> ParallelFlux<C> collect(Supplier<? extends C> collectionSupplier,
			BiConsumer<? super C, ? super T> collector) {
		return onAssembly(new ParallelCollect<>(this, collectionSupplier, collector));
	}

	/**
	 * Sorts the 'rails' according to the comparator and returns a full sorted list as a
	 * Publisher.
	 * <p>
	 * This operator requires a finite source ParallelFlux.
	 *
	 * @param comparator the comparator to compare elements
	 *
	 * @return the new Flux instance
	 */
	public final Mono<List<T>> collectSortedList(Comparator<? super T> comparator) {
		return collectSortedList(comparator, 16);
	}

	/**
	 * Sorts the 'rails' according to the comparator and returns a full sorted list as a
	 * Publisher.
	 * <p>
	 * This operator requires a finite source ParallelFlux.
	 *
	 * @param comparator the comparator to compare elements
	 * @param capacityHint the expected number of total elements
	 *
	 * @return the new Mono instance
	 */
	public final Mono<List<T>> collectSortedList(Comparator<? super T> comparator,
			int capacityHint) {
		int ch = capacityHint / parallelism() + 1;
		ParallelFlux<List<T>> railReduced =
				reduce(() -> new ArrayList<>(ch), (a, b) -> {
					a.add(b);
					return a;
				});
		ParallelFlux<List<T>> railSorted = railReduced.map(list -> {
			list.sort(comparator);
			return list;
		});

		Mono<List<T>> merged = railSorted.reduce((a, b) -> sortedMerger(a, b, comparator));

		return merged;
	}


	/**
	 * Allows composing operators off the 'rails', as individual {@link GroupedFlux} instances keyed by
	 * the zero based rail's index. The transformed groups are {@link Flux#parallel parallelized} back
	 * once the transformation has been applied.
	 * <p>
	 * Note that like in {@link #groups()}, requests and cancellation compose through, and
	 * cancelling only one rail may result in undefined behavior.
	 *
	 * @param composer the composition function to apply on each {@link GroupedFlux rail}
	 * @param <U> the type of the resulting parallelized flux
	 * @return a {@link ParallelFlux} of the composed groups
	 */
	public final <U> ParallelFlux<U> composeGroup(Function<? super GroupedFlux<Integer, T>,
			? extends Publisher<? extends U>> composer) {
		if (getPrefetch() > -1) {
			return from(groups().flatMap(composer::apply),
				parallelism(), getPrefetch(),
				Queues.small());
		}
		else {
			return from(groups().flatMap(composer::apply), parallelism());
		}
	}

	/**
	 * Generates and concatenates Publishers on each 'rail', signalling errors immediately
	 * and generating 2 publishers upfront.
	 *
	 * @param <R> the result type
	 * @param mapper the function to map each rail's value into a Publisher source and the
	 * inner Publishers (immediate, boundary, end)
	 *
	 * @return the new {@link ParallelFlux} instance
	 */
	public final <R> ParallelFlux<R> concatMap(Function<? super T, ? extends Publisher<? extends R>> mapper) {
		return concatMap(mapper, 2, ErrorMode.IMMEDIATE);
	}

	/**
	 * Generates and concatenates Publishers on each 'rail', signalling errors immediately
	 * and using the given prefetch amount for generating Publishers upfront.
	 *
	 * @param <R> the result type
	 * @param mapper the function to map each rail's value into a Publisher
	 * @param prefetch the number of items to prefetch from each inner Publisher source
	 * and the inner Publishers (immediate, boundary, end)
	 *
	 * @return the new {@link ParallelFlux} instance
	 */
	public final <R> ParallelFlux<R> concatMap(Function<? super T, ? extends Publisher<? extends R>> mapper,
			int prefetch) {
		return concatMap(mapper, prefetch, ErrorMode.IMMEDIATE);
	}

	/**
	 * Generates and concatenates Publishers on each 'rail',  delaying errors
	 * and generating 2 publishers upfront.
	 *
	 * @param <R> the result type
	 * @param mapper the function to map each rail's value into a Publisher
	 * source and the inner Publishers (immediate, boundary, end)
	 *
	 * @return the new {@link ParallelFlux} instance
	 */
	public final <R> ParallelFlux<R> concatMapDelayError(Function<? super T, ? extends
			Publisher<? extends R>> mapper) {
		return concatMap(mapper, 2, ErrorMode.END);
	}

	/**
	 * Run the specified runnable when a 'rail' completes or signals an error.
	 *
	 * @param afterTerminate the callback
	 *
	 * @return the new {@link ParallelFlux} instance
	 */
	public final ParallelFlux<T> doAfterTerminate(Runnable afterTerminate) {
		Objects.requireNonNull(afterTerminate, "afterTerminate");
		return doOnSignal(this, null, null, null, null, afterTerminate, null, null, null);
	}

	/**
	 * Run the specified runnable when a 'rail' receives a cancellation.
	 *
	 * @param onCancel the callback
	 *
	 * @return the new {@link ParallelFlux} instance
	 */
	public final ParallelFlux<T> doOnCancel(Runnable onCancel) {
		Objects.requireNonNull(onCancel, "onCancel");
		return doOnSignal(this, null, null, null, null, null, null, null, onCancel);
	}

	/**
	 * Run the specified runnable when a 'rail' completes.
	 *
	 * @param onComplete the callback
	 *
	 * @return the new {@link ParallelFlux} instance
	 */
	public final ParallelFlux<T> doOnComplete(Runnable onComplete) {
		Objects.requireNonNull(onComplete, "onComplete");
		return doOnSignal(this, null, null, null, onComplete, null, null, null, null);
	}

	/**
	 * Triggers side-effects when the {@link ParallelFlux} emits an item, fails with an error
	 * or completes successfully. All these events are represented as a {@link Signal}
	 * that is passed to the side-effect callback. Note that with {@link ParallelFlux} and
	 * the {@link #subscribe(Consumer) lambda-based subscribes} or the
	 * {@link #subscribe(CoreSubscriber[]) array-based one}, onError and onComplete will be
	 * invoked as many times as there are rails, resulting in as many corresponding
	 * {@link Signal} being seen in the callback.
	 * <p>
	 * Use of {@link #subscribe(Subscriber)}, which calls {@link #sequential()}, might
	 * cancel some rails, resulting in less signals being observed. This is an advanced
	 * operator, typically used for monitoring of a ParallelFlux.
	 *
	 * @param signalConsumer the mandatory callback to call on
	 *   {@link Subscriber#onNext(Object)}, {@link Subscriber#onError(Throwable)} and
	 *   {@link Subscriber#onComplete()}
	 * @return an observed {@link ParallelFlux}
	 * @see #doOnNext(Consumer)
	 * @see #doOnError(Consumer)
	 * @see #doOnComplete(Runnable)
	 * @see #subscribe(CoreSubscriber[])
	 * @see Signal
	 */
	public final ParallelFlux<T> doOnEach(Consumer<? super Signal<T>> signalConsumer) {
		Objects.requireNonNull(signalConsumer, "signalConsumer");
		return doOnSignal(this,
				v -> signalConsumer.accept(Signal.next(v)),
				null,
				e -> signalConsumer.accept(Signal.error(e)),
				() -> signalConsumer.accept(Signal.complete()),
				null, null, null, null);
	}

	/**
	 * Call the specified consumer with the exception passing through any 'rail'.
	 *
	 * @param onError the callback
	 *
	 * @return the new {@link ParallelFlux} instance
	 */
	public final ParallelFlux<T> doOnError(Consumer<? super Throwable> onError) {
		Objects.requireNonNull(onError, "onError");
		return doOnSignal(this, null, null, onError, null, null, null, null, null);
	}

	/**
	 * Call the specified callback when a 'rail' receives a Subscription from its
	 * upstream.
	 * <p>
	 * This method is <strong>not</strong> intended for capturing the subscription and calling its methods,
	 * but for side effects like monitoring. For instance, the correct way to cancel a subscription is
	 * to call {@link Disposable#dispose()} on the Disposable returned by {@link ParallelFlux#subscribe()}.
	 *
	 * @param onSubscribe the callback
	 *
	 * @return the new {@link ParallelFlux} instance
	 */
	public final ParallelFlux<T> doOnSubscribe(Consumer<? super Subscription> onSubscribe) {
		Objects.requireNonNull(onSubscribe, "onSubscribe");
		return doOnSignal(this, null, null, null, null, null, onSubscribe, null, null);
	}

	/**
	 * Call the specified consumer with the current element passing through any 'rail'.
	 *
	 * @param onNext the callback
	 *
	 * @return the new {@link ParallelFlux} instance
	 */
	public final ParallelFlux<T> doOnNext(Consumer<? super T> onNext) {
		Objects.requireNonNull(onNext, "onNext");
		return doOnSignal(this, onNext, null, null, null, null, null, null, null);
	}

	/**
	 * Call the specified consumer with the request amount if any rail receives a
	 * request.
	 *
	 * @param onRequest the callback
	 *
	 * @return the new {@link ParallelFlux} instance
	 */
	public final ParallelFlux<T> doOnRequest(LongConsumer onRequest) {
		Objects.requireNonNull(onRequest, "onRequest");
		return doOnSignal(this, null, null, null, null, null, null, onRequest, null);
	}

	/**
	 * Triggered when the {@link ParallelFlux} terminates, either by completing successfully or with an error.
	 * @param onTerminate the callback to call on {@link Subscriber#onComplete} or {@link Subscriber#onError}
	 *
	 * @return an observed  {@link ParallelFlux}
	 */
	public final ParallelFlux<T> doOnTerminate(Runnable onTerminate) {
		Objects.requireNonNull(onTerminate, "onTerminate");
		return doOnSignal(this,
				null,
				null,
				e -> onTerminate.run(),
				onTerminate,
				null,
				null,
				null,
				null);
	}

	/**
	 * Filters the source values on each 'rail'.
	 * <p>
	 * Note that the same predicate may be called from multiple threads concurrently.
	 *
	 * @param predicate the function returning true to keep a value or false to drop a
	 * value
	 *
	 * @return the new {@link ParallelFlux} instance
	 */
	public final ParallelFlux<T> filter(Predicate<? super T> predicate) {
		Objects.requireNonNull(predicate, "predicate");
		return onAssembly(new ParallelFilter<>(this, predicate));
	}

	/**
	 * Generates and flattens Publishers on each 'rail'.
	 * <p>
	 * Errors are not delayed and uses unbounded concurrency along with default inner
	 * prefetch.
	 *
	 * @param <R> the result type
	 * @param mapper the function to map each rail's value into a Publisher
	 *
	 * @return the new {@link ParallelFlux} instance
	 */
	public final <R> ParallelFlux<R> flatMap(Function<? super T, ? extends Publisher<? extends R>> mapper) {
		return flatMap(mapper,
				false,
				Integer.MAX_VALUE, Queues.SMALL_BUFFER_SIZE);
	}

	/**
	 * Generates and flattens Publishers on each 'rail', optionally delaying errors.
	 * <p>
	 * It uses unbounded concurrency along with default inner prefetch.
	 *
	 * @param <R> the result type
	 * @param mapper the function to map each rail's value into a Publisher
	 * @param delayError should the errors from the main and the inner sources delayed
	 * till everybody terminates?
	 *
	 * @return the new {@link ParallelFlux} instance
	 */
	public final <R> ParallelFlux<R> flatMap(Function<? super T, ? extends Publisher<? extends R>> mapper,
			boolean delayError) {
		return flatMap(mapper,
				delayError,
				Integer.MAX_VALUE, Queues.SMALL_BUFFER_SIZE);
	}

	/**
	 * Generates and flattens Publishers on each 'rail', optionally delaying errors and
	 * having a total number of simultaneous subscriptions to the inner Publishers.
	 * <p>
	 * It uses a default inner prefetch.
	 *
	 * @param <R> the result type
	 * @param mapper the function to map each rail's value into a Publisher
	 * @param delayError should the errors from the main and the inner sources delayed
	 * till everybody terminates?
	 * @param maxConcurrency the maximum number of simultaneous subscriptions to the
	 * generated inner Publishers
	 *
	 * @return the new {@link ParallelFlux} instance
	 */
	public final <R> ParallelFlux<R> flatMap(Function<? super T, ? extends Publisher<? extends R>> mapper,
			boolean delayError,
			int maxConcurrency) {
		return flatMap(mapper,
				delayError,
				maxConcurrency, Queues.SMALL_BUFFER_SIZE);
	}

	/**
	 * Generates and flattens Publishers on each 'rail', optionally delaying errors,
	 * having a total number of simultaneous subscriptions to the inner Publishers and
	 * using the given prefetch amount for the inner Publishers.
	 *
	 * @param <R> the result type
	 * @param mapper the function to map each rail's value into a Publisher
	 * @param delayError should the errors from the main and the inner sources delayed
	 * till everybody terminates?
	 * @param maxConcurrency the maximum number of simultaneous subscriptions to the
	 * generated inner Publishers
	 * @param prefetch the number of items to prefetch from each inner Publisher
	 *
	 * @return the new {@link ParallelFlux} instance
	 */
	public final <R> ParallelFlux<R> flatMap(Function<? super T, ? extends Publisher<? extends R>> mapper,
			boolean delayError,
			int maxConcurrency,
			int prefetch) {
		return onAssembly(new ParallelFlatMap<>(this,
				mapper,
				delayError,
				maxConcurrency,
				Queues.get(maxConcurrency),
				prefetch, Queues.get(prefetch)));
	}

	/**
	 * Exposes the 'rails' as individual GroupedFlux instances, keyed by the rail
	 * index (zero based).
	 * <p>
	 * Each group can be consumed only once; requests and cancellation compose through.
	 * Note that cancelling only one rail may result in undefined behavior.
	 *
	 * @return the new Flux instance
	 */
	public final Flux<GroupedFlux<Integer, T>> groups() {
		return Flux.onAssembly(new ParallelGroup<>(this));
	}

	/**
	 * Hides the identities of this {@link ParallelFlux} and its {@link Subscription}
	 * as well.
	 *
	 * @return a new {@link ParallelFlux} defeating any {@link Publisher} / {@link Subscription} feature-detection
	 */
	public final ParallelFlux<T> hide() {
		return new ParallelFluxHide<>(this);
	}

	/**
	 * Observe all Reactive Streams signals and use {@link Logger} support to handle trace
	 * implementation. Default will use {@link Level#INFO} and java.util.logging. If SLF4J
	 * is available, it will be used instead.
	 * <p>
	 * <img class="marble" src="doc-files/marbles/logForFlux.svg" alt="">
	 * <p>
	 * The default log category will be "reactor.*", a generated operator suffix will
	 * complete, e.g. "reactor.Parallel.Map".
	 *
	 * @return a new unaltered {@link ParallelFlux}
	 */
	public final ParallelFlux<T> log() {
		return log(null, Level.INFO);
	}

	/**
	 * Observe all Reactive Streams signals and use {@link Logger} support to handle trace
	 * implementation. Default will use {@link Level#INFO} and java.util.logging. If SLF4J
	 * is available, it will be used instead.
	 * <p>
	 * <img class="marble" src="doc-files/marbles/logForFlux.svg" alt="">
	 * <p>
	 *
	 * @param category to be mapped into logger configuration (e.g. org.springframework
	 * .reactor). If category ends with "." like "reactor.", a generated operator suffix
	 * will complete, e.g. "reactor.Parallel.Map".
	 *
	 * @return a new unaltered {@link ParallelFlux}
	 */
	public final ParallelFlux<T> log(@Nullable String category) {
		return log(category, Level.INFO);
	}

	/**
	 * Observe Reactive Streams signals matching the passed filter {@code options} and use
	 * {@link Logger} support to handle trace implementation. Default will use the passed
	 * {@link Level} and java.util.logging. If SLF4J is available, it will be used
	 * instead.
	 * <p>
	 * Options allow fine grained filtering of the traced signal, for instance to only
	 * capture onNext and onError:
	 * <pre>
	 *     ParallelFlux.log("category", Level.INFO, SignalType.ON_NEXT,
	 * SignalType.ON_ERROR)
	 *
	 * <p>
	 * <img class="marble" src="doc-files/marbles/logForFlux.svg" alt="">
	 *
	 * @param category to be mapped into logger configuration (e.g. org.springframework
	 * .reactor). If category ends with "." like "reactor.", a generated operator
	 * suffix will complete, e.g. "reactor.Parallel.Map".
	 * @param level the {@link Level} to enforce for this tracing ParallelFlux (only
	 * FINEST, FINE, INFO, WARNING and SEVERE are taken into account)
	 * @param options a vararg {@link SignalType} option to filter log messages
	 *
	 * @return a new unaltered {@link ParallelFlux}
	 */
	public final ParallelFlux<T> log(@Nullable String category,
			Level level,
			SignalType... options) {
		return log(category, level, false, options);
	}

	/**
	 * Observe Reactive Streams signals matching the passed filter {@code options} and use
	 * {@link Logger} support to handle trace implementation. Default will use the passed
	 * {@link Level} and java.util.logging. If SLF4J is available, it will be used
	 * instead.
	 * <p>
	 * Options allow fine grained filtering of the traced signal, for instance to only
	 * capture onNext and onError:
	 * <pre>
	 *     ParallelFlux.log("category", Level.INFO, SignalType.ON_NEXT,
	 * SignalType.ON_ERROR)
	 *
	 * <p>
	 * <img class="marble" src="doc-files/marbles/logForFlux.svg" alt="">
	 *
	 * @param category to be mapped into logger configuration (e.g. org.springframework
	 * .reactor). If category ends with "." like "reactor.", a generated operator
	 * suffix will complete, e.g. "reactor.ParallelFlux.Map".
	 * @param level the {@link Level} to enforce for this tracing ParallelFlux (only
	 * FINEST, FINE, INFO, WARNING and SEVERE are taken into account)
	 * @param showOperatorLine capture the current stack to display operator
	 * class/line number.
	 * @param options a vararg {@link SignalType} option to filter log messages
	 *
	 * @return a new unaltered {@link ParallelFlux}
	 */
	public final ParallelFlux<T> log(@Nullable String category,
			Level level,
			boolean showOperatorLine,
			SignalType... options) {
		return onAssembly(new ParallelLog<>(this, new SignalLogger<>(this, category, level, showOperatorLine, options)));
	}

	/**
	 * Maps the source values on each 'rail' to another value.
	 * <p>
	 * Note that the same mapper function may be called from multiple threads
	 * concurrently.
	 *
	 * @param <U> the output value type
	 * @param mapper the mapper function turning Ts into Us.
	 *
	 * @return the new {@link ParallelFlux} instance
	 */
	public final <U> ParallelFlux<U> map(Function<? super T, ? extends U> mapper) {
		Objects.requireNonNull(mapper, "mapper");
		return onAssembly(new ParallelMap<>(this, mapper));
	}

	/**
	 * Give a name to this sequence, which can be retrieved using {@link Scannable#name()}
	 * as long as this is the first reachable {@link Scannable#parents()}.
	 *
	 * @param name a name for the sequence
	 * @return the same sequence, but bearing a name
	 */
	public final ParallelFlux<T> name(String name) {
		return ParallelFluxName.createOrAppend(this, name);
	}

	/**
	 * Merges the values from each 'rail', but choose which one to merge by way of a
	 * provided {@link Comparator}, picking the smallest of all rails. The result is
	 * exposed back as a {@link Flux}.
	 * <p>
	 * This version uses a default prefetch of {@link Queues#SMALL_BUFFER_SIZE}.
	 *
	 * @param comparator the comparator to choose the smallest value available from all rails
	 * @return the new Flux instance
	 *
	 * @see ParallelFlux#ordered(Comparator, int)
	 */
	public final Flux<T> ordered(Comparator<? super T> comparator) {
		return ordered(comparator, Queues.SMALL_BUFFER_SIZE);
	}

	/**
	 * Merges the values from each 'rail', but choose which one to merge by way of a
	 * provided {@link Comparator}, picking the smallest of all rails. The result is
	 * exposed back as a {@link Flux}.
	 *
	 * @param comparator the comparator to choose the smallest value available from all rails
	 * @param prefetch the prefetch to use
	 * @return the new Flux instance
	 *
	 * @see ParallelFlux#ordered(Comparator)
	 */
	public final Flux<T> ordered(Comparator<? super T> comparator, int prefetch) {
		return new ParallelMergeOrdered<>(this, prefetch, Queues.get(prefetch), comparator);
	}

	/**
	 * Returns the number of expected parallel Subscribers.
	 *
	 * @return the number of expected parallel Subscribers
	 */
	public abstract int parallelism();

	/**
	 * Reduces all values within a 'rail' and across 'rails' with a reducer function into
	 * a single sequential value.
	 * <p>
	 * Note that the same reducer function may be called from multiple threads
	 * concurrently.
	 *
	 * @param reducer the function to reduce two values into one.
	 *
	 * @return the new Mono instance emitting the reduced value or empty if the
	 * {@link ParallelFlux} was empty
	 */
	public final Mono<T> reduce(BiFunction<T, T, T> reducer) {
		Objects.requireNonNull(reducer, "reducer");
		return Mono.onAssembly(new ParallelMergeReduce<>(this, reducer));
	}

	/**
	 * Reduces all values within a 'rail' to a single value (with a possibly different
	 * type) via a reducer function that is initialized on each rail from an
	 * initialSupplier value.
	 * <p>
	 * Note that the same mapper function may be called from multiple threads
	 * concurrently.
	 *
	 * @param <R> the reduced output type
	 * @param initialSupplier the supplier for the initial value
	 * @param reducer the function to reduce a previous output of reduce (or the initial
	 * value supplied) with a current source value.
	 *
	 * @return the new {@link ParallelFlux} instance
	 */
	public final <R> ParallelFlux<R> reduce(Supplier<R> initialSupplier,
			BiFunction<R, ? super T, R> reducer) {
		Objects.requireNonNull(initialSupplier, "initialSupplier");
		Objects.requireNonNull(reducer, "reducer");
		return onAssembly(new ParallelReduceSeed<>(this, initialSupplier, reducer));
	}

	/**
	 * Specifies where each 'rail' will observe its incoming values with no work-stealing
	 * and default prefetch amount.
	 * <p>
	 * This operator uses the default prefetch size returned by {@code
	 * Queues.SMALL_BUFFER_SIZE}.
	 * <p>
	 * The operator will call {@code Scheduler.createWorker()} as many times as this
	 * ParallelFlux's parallelism level is.
	 * <p>
	 * No assumptions are made about the Scheduler's parallelism level, if the Scheduler's
	 * parallelism level is lower than the ParallelFlux's, some rails may end up on
	 * the same thread/worker.
	 * <p>
	 * This operator doesn't require the Scheduler to be trampolining as it does its own
	 * built-in trampolining logic.
	 *
	 * @param scheduler the scheduler to use
	 *
	 * @return the new {@link ParallelFlux} instance
	 */
	public final ParallelFlux<T> runOn(Scheduler scheduler) {
		return runOn(scheduler, Queues.SMALL_BUFFER_SIZE);
	}

	/**
	 * Specifies where each 'rail' will observe its incoming values with possibly
	 * work-stealing and a given prefetch amount.
	 * <p>
	 * This operator uses the default prefetch size returned by {@code
	 * Queues.SMALL_BUFFER_SIZE}.
	 * <p>
	 * The operator will call {@code Scheduler.createWorker()} as many times as this
	 * ParallelFlux's parallelism level is.
	 * <p>
	 * No assumptions are made about the Scheduler's parallelism level, if the Scheduler's
	 * parallelism level is lower than the ParallelFlux's, some rails may end up on
	 * the same thread/worker.
	 * <p>
	 * This operator doesn't require the Scheduler to be trampolining as it does its own
	 * built-in trampolining logic.
	 *
	 * @param scheduler the scheduler to use that rail's worker has run out of work.
	 * @param prefetch the number of values to request on each 'rail' from the source
	 *
	 * @return the new {@link ParallelFlux} instance
	 */
	public final ParallelFlux<T> runOn(Scheduler scheduler, int prefetch) {
		Objects.requireNonNull(scheduler, "scheduler");
		return onAssembly(new ParallelRunOn<>(this,
				scheduler,
				prefetch,
				Queues.get(prefetch)));
	}

	/**
	 * Merges the values from each 'rail' in a round-robin or same-order fashion and
	 * exposes it as a regular Publisher sequence, running with a default prefetch value
	 * for the rails.
	 * <p>
	 * This operator uses the default prefetch size returned by {@code
	 * Queues.SMALL_BUFFER_SIZE}.
	 *
	 * @return the new Flux instance
	 *
	 * @see ParallelFlux#sequential(int)
	 */
	public final Flux<T> sequential() {
		return sequential(Queues.SMALL_BUFFER_SIZE);
	}

	/**
	 * Merges the values from each 'rail' in a round-robin or same-order fashion and
	 * exposes it as a regular Publisher sequence, running with a give prefetch value for
	 * the rails.
	 *
	 * @param prefetch the prefetch amount to use for each rail
	 *
	 * @return the new Flux instance
	 */
	public final Flux<T> sequential(int prefetch) {
		return Flux.onAssembly(new ParallelMergeSequential<>(this,
				prefetch,
				Queues.get(prefetch)));
	}

	/**
	 * Sorts the 'rails' of this {@link ParallelFlux} and returns a Publisher that
	 * sequentially picks the smallest next value from the rails.
	 * <p>
	 * This operator requires a finite source ParallelFlux.
	 *
	 * @param comparator the comparator to use
	 *
	 * @return the new Flux instance
	 */
	public final Flux<T> sorted(Comparator<? super T> comparator) {
		return sorted(comparator, 16);
	}

	/**
	 * Sorts the 'rails' of this {@link ParallelFlux} and returns a Publisher that
	 * sequentially picks the smallest next value from the rails.
	 * <p>
	 * This operator requires a finite source ParallelFlux.
	 *
	 * @param comparator the comparator to use
	 * @param capacityHint the expected number of total elements
	 *
	 * @return the new Flux instance
	 */
	public final Flux<T> sorted(Comparator<? super T> comparator, int capacityHint) {
		int ch = capacityHint / parallelism() + 1;
		ParallelFlux<List<T>> railReduced = reduce(() -> new ArrayList<>(ch), (a, b) -> {
					a.add(b);
					return a;
				});
		ParallelFlux<List<T>> railSorted = railReduced.map(list -> {
			list.sort(comparator);
			return list;
		});

		return Flux.onAssembly(new ParallelMergeSort<>(railSorted, comparator));
	}

	/**
	 * Subscribes an array of Subscribers to this {@link ParallelFlux} and triggers the
	 * execution chain for all 'rails'.
	 *
	 * @param subscribers the subscribers array to run in parallel, the number of items
	 * must be equal to the parallelism level of this ParallelFlux
	 */
	protected abstract void subscribe(CoreSubscriber<? super T>[] subscribers);

	/**
	 * Subscribes to this {@link ParallelFlux} and triggers the execution chain for all
	 * 'rails'.
	 */
	public final Disposable subscribe(){
		return subscribe(null, null, null);
	}

	/**
	 * Subscribes to this {@link ParallelFlux} by providing an onNext callback and
	 * triggers the execution chain for all 'rails'.
	 *
	 * @param onNext consumer of onNext signals
	 */
	public final Disposable subscribe(Consumer<? super T> onNext){
		return subscribe(onNext, null, null);
	}

	/**
	 * Subscribes to this {@link ParallelFlux} by providing an onNext and onError callback
	 * and triggers the execution chain for all 'rails'.
	 *
	 * @param onNext consumer of onNext signals
	 * @param onError consumer of error signal
	 */
	public final Disposable subscribe(@Nullable Consumer<? super T> onNext, Consumer<? super Throwable>
			onError){
		return subscribe(onNext, onError, null);
	}

	/**
	 * Subscribes to this {@link ParallelFlux} by providing an onNext, onError and
	 * onComplete callback and triggers the execution chain for all 'rails'.
	 *
	 * @param onNext consumer of onNext signals
	 * @param onError consumer of error signal
	 * @param onComplete callback on completion signal
	 */
	public final Disposable subscribe(
			@Nullable Consumer<? super T> onNext,
			@Nullable Consumer<? super Throwable> onError,
			@Nullable Runnable onComplete) {
		return subscribe(onNext, onError, onComplete, null);
	}

	@Override
	@SuppressWarnings("unchecked")
<<<<<<< HEAD
	public final void subscribe(CoreSubscriber<? super T> subscriber) {
		if (subscriber instanceof MultiSubscriber) {
			subscribe(((MultiSubscriber<? super T>) subscriber).getSubscribers());
		}
		else {
			subscribe((Subscriber<? super T>) subscriber);
		}
=======
	public final void subscribe(CoreSubscriber<? super T> s) {
		FluxHide.SuppressFuseableSubscriber<T> subscriber =
				new FluxHide.SuppressFuseableSubscriber<>(Operators.toCoreSubscriber(s));

		sequential().subscribe(Operators.toCoreSubscriber(subscriber));
>>>>>>> d728fb0f
	}

	/**
	 * Subscribes to this {@link ParallelFlux} by providing an onNext, onError,
	 * onComplete and onSubscribe callback and triggers the execution chain for all
	 * 'rails'.
	 *
	 * @param onNext consumer of onNext signals
	 * @param onError consumer of error signal
	 * @param onComplete callback on completion signal
	 * @param onSubscribe consumer of the subscription signal
	 */
	public final Disposable subscribe(
			@Nullable Consumer<? super T> onNext,
			@Nullable Consumer<? super Throwable> onError,
			@Nullable Runnable onComplete,
			@Nullable Consumer<? super Subscription> onSubscribe){

		CorePublisher<T> publisher = Operators.onLastAssembly(this);
		if (publisher instanceof ParallelFlux) {
			@SuppressWarnings("unchecked")
			LambdaSubscriber<? super T>[] subscribers = new LambdaSubscriber[parallelism()];

			int i = 0;
			while(i < subscribers.length){
				subscribers[i++] =
						new LambdaSubscriber<>(onNext, onError, onComplete, onSubscribe);
			}

			((ParallelFlux<T>) publisher).subscribe(subscribers);

			return Disposables.composite(subscribers);
		}
		else {
			LambdaSubscriber<? super T> subscriber =
					new LambdaSubscriber<>(onNext, onError, onComplete, onSubscribe);

<<<<<<< HEAD
		@SuppressWarnings("unchecked")
		MultiSubscriber<T> multiSubscriber = new MultiSubscriber<>((CoreSubscriber<T>[]) subscribers);
		Hooks.onLastOperator(this).subscribe(multiSubscriber);
		return Disposables.composite(subscribers);
=======
			publisher.subscribe(Operators.toCoreSubscriber(new FluxHide.SuppressFuseableSubscriber<>(subscriber)));

			return subscriber;
		}
>>>>>>> d728fb0f
	}

	/**
	 * Merge the rails into a {@link #sequential()} Flux and
	 * {@link Flux#subscribe(Subscriber) subscribe} to said Flux.
	 *
	 * @param s the subscriber to use on {@link #sequential()} Flux
	 */
	@Override
	@SuppressWarnings("unchecked")
	public final void subscribe(Subscriber<? super T> s) {
<<<<<<< HEAD
		Hooks.onLastOperator(sequential())
		    .subscribe(new FluxHide.SuppressFuseableSubscriber<>(Operators.toCoreSubscriber(s)));
=======
		FluxHide.SuppressFuseableSubscriber<T> subscriber =
				new FluxHide.SuppressFuseableSubscriber<>(Operators.toCoreSubscriber(s));

		Operators.onLastAssembly(sequential()).subscribe(Operators.toCoreSubscriber(subscriber));
>>>>>>> d728fb0f
	}

	/**
	 * Tag this ParallelFlux with a key/value pair. These can be retrieved as a
	 * {@link Set} of
	 * all tags throughout the publisher chain by using {@link Scannable#tags()} (as
	 * traversed
	 * by {@link Scannable#parents()}).
	 *
	 * @param key a tag key
	 * @param value a tag value
	 * @return the same sequence, but bearing tags
	 */
	public final ParallelFlux<T> tag(String key, String value) {
		return ParallelFluxName.createOrAppend(this, key, value);
	}

	/**
	 * Allows composing operators, in assembly time, on top of this {@link ParallelFlux}
	 * and returns another {@link ParallelFlux} with composed features.
	 *
	 * @param <U> the output value type
	 * @param composer the composer function from {@link ParallelFlux} (this) to another
	 * ParallelFlux
	 *
	 * @return the {@link ParallelFlux} returned by the function
	 */
	public final <U> ParallelFlux<U> transform(Function<? super ParallelFlux<T>, ParallelFlux<U>> composer) {
		return onAssembly(as(composer));
	}

	@Override
	public String toString() {
		return getClass().getSimpleName();
	}

	/**
	 * Validates the number of subscribers and returns true if their number matches the
	 * parallelism level of this ParallelFlux.
	 *
	 * @param subscribers the array of Subscribers
	 *
	 * @return true if the number of subscribers equals to the parallelism level
	 */
	protected final boolean validate(Subscriber<?>[] subscribers) {
		int p = parallelism();
		if (subscribers.length != p) {
			IllegalArgumentException iae = new IllegalArgumentException("parallelism = " +
					"" + p + ", subscribers = " + subscribers.length);
			for (Subscriber<?> s : subscribers) {
				Operators.error(s, iae);
			}
			return false;
		}
		return true;
	}

	/**
	 * Generates and concatenates Publishers on each 'rail', optionally delaying errors
	 * and using the given prefetch amount for generating Publishers upfront.
	 *
	 * @param <R> the result type
	 * @param mapper the function to map each rail's value into a Publisher
	 * @param prefetch the number of items to prefetch from each inner Publisher
	 * @param errorMode the error handling, i.e., when to report errors from the main
	 * source and the inner Publishers (immediate, boundary, end)
	 *
	 * @return the new {@link ParallelFlux} instance
	 */
	final <R> ParallelFlux<R> concatMap(Function<? super T, ? extends Publisher<? extends R>> mapper,
			int prefetch,
			ErrorMode errorMode) {
		return onAssembly(new ParallelConcatMap<>(this,
				mapper,
				Queues.get(prefetch),
				prefetch,
				errorMode));
	}

	/**
	 * Generates and concatenates Publishers on each 'rail', delaying errors
	 * and using the given prefetch amount for generating Publishers upfront.
	 *
	 * @param <R> the result type
	 * @param mapper the function to map each rail's value into a Publisher
	 * @param delayUntilEnd true if delayed until all sources are concatenated
	 * @param prefetch the number of items to prefetch from each inner Publisher
	 * source and the inner Publishers (immediate, boundary, end)
	 *
	 * @return the new {@link ParallelFlux} instance
	 */
	final <R> ParallelFlux<R> concatMapDelayError(Function<? super T, ? extends
			Publisher<? extends R>> mapper,
			boolean delayUntilEnd,
			int prefetch) {
		return concatMap(mapper, prefetch, delayUntilEnd ? ErrorMode.END: ErrorMode.BOUNDARY);
	}

	/**
	 * Generates and concatenates Publishers on each 'rail', delaying errors
	 * and using the given prefetch amount for generating Publishers upfront.
	 *
	 * @param <R> the result type
	 * @param mapper the function to map each rail's value into a Publisher
	 * @param prefetch the number of items to prefetch from each inner Publisher
	 * source and the inner Publishers (immediate, boundary, end)
	 *
	 * @return the new {@link ParallelFlux} instance
	 */
	final <R> ParallelFlux<R> concatMapDelayError(Function<? super T, ? extends
			Publisher<? extends R>> mapper, int prefetch) {
		return concatMap(mapper, prefetch, ErrorMode.END);
	}

	/**
	 * The prefetch configuration of the component
	 *
	 * @return the prefetch configuration of the component
	 */
	public int getPrefetch() {
		return -1;
	}


	/**
	 * Invoke {@link Hooks} pointcut given a {@link ParallelFlux} and returning an
	 * eventually new {@link ParallelFlux}
	 *
	 * @param <T> the value type
	 * @param source the source to wrap
	 *
	 * @return the potentially wrapped source
	 */
	@SuppressWarnings("unchecked")
	protected static <T> ParallelFlux<T> onAssembly(ParallelFlux<T> source) {
		Function<Publisher, Publisher> hook = Hooks.onEachOperatorHook;
		if(hook != null) {
			source = (ParallelFlux<T>) hook.apply(source);
		}
		if (Hooks.GLOBAL_TRACE) {
			AssemblySnapshot stacktrace = new AssemblySnapshot(null, Traces.callSiteSupplierFactory.get());
			source = (ParallelFlux<T>) Hooks.addAssemblyInfo(source, stacktrace);
		}
		return source;
	}

	/**
	 * Invoke {@link Hooks} pointcut given a {@link ParallelFlux} and returning an
	 * eventually new {@link ParallelFlux}
	 *
	 * @param <T> the value type
	 * @param source the source to wrap
	 *
	 * @return the potentially wrapped source
<<<<<<< HEAD
	 * @deprecated use {@link Hooks#onLastOperator(CorePublisher)}
=======
	 * @deprecated use {@link Operators#onLastAssembly(CorePublisher)}
>>>>>>> d728fb0f
	 */
	@SuppressWarnings("unchecked")
	@Deprecated
	protected static <T> ParallelFlux<T> onLastAssembly(ParallelFlux<T> source) {
		Function<Publisher, Publisher> hook = Hooks.onLastOperatorHook;
		if (hook == null) {
			return source;
		}
		return (ParallelFlux<T>) Objects.requireNonNull(hook.apply(source),
				"LastOperator hook returned null");
	}

	@SuppressWarnings("unchecked")
	static <T> ParallelFlux<T> doOnSignal(ParallelFlux<T> source,
			@Nullable Consumer<? super T> onNext,
			@Nullable Consumer<? super T> onAfterNext,
			@Nullable Consumer<? super Throwable> onError,
			@Nullable Runnable onComplete,
			@Nullable Runnable onAfterTerminate,
			@Nullable Consumer<? super Subscription> onSubscribe,
			@Nullable LongConsumer onRequest,
			@Nullable Runnable onCancel) {
		return onAssembly(new ParallelPeek<>(source,
				onNext,
				onAfterNext,
				onError,
				onComplete,
				onAfterTerminate,
				onSubscribe,
				onRequest,
				onCancel));
	}

	static final <T> List<T> sortedMerger(List<T> a, List<T> b, Comparator<? super T> comparator) {
		int n = a.size() + b.size();
		if (n == 0) {
			return new ArrayList<>();
		}
		List<T> both = new ArrayList<>(n);

		Iterator<T> at = a.iterator();
		Iterator<T> bt = b.iterator();

		T s1 = at.hasNext() ? at.next() : null;
		T s2 = bt.hasNext() ? bt.next() : null;

		while (s1 != null && s2 != null) {
			if (comparator.compare(s1, s2) < 0) { // s1 comes before s2
				both.add(s1);
				s1 = at.hasNext() ? at.next() : null;
			}
			else {
				both.add(s2);
				s2 = bt.hasNext() ? bt.next() : null;
			}
		}

		if (s1 != null) {
			both.add(s1);
			while (at.hasNext()) {
				both.add(at.next());
			}
		}
		else if (s2 != null) {
			both.add(s2);
			while (bt.hasNext()) {
				both.add(bt.next());
			}
		}

		return both;
	}

	private static class MultiSubscriber<T> implements CoreSubscriber<T> {

		final CoreSubscriber<T>[] subscribers;

		private MultiSubscriber(CoreSubscriber<T>[] subscribers) {
			this.subscribers = subscribers;
		}

		public CoreSubscriber<T>[] getSubscribers() {
			return subscribers;
		}

		@Override
		public void onSubscribe(Subscription s) {
			throw new IllegalStateException("Not implemented");
		}

		@Override
		public void onNext(T t) {
			throw new IllegalStateException("Not implemented");
		}

		@Override
		public void onError(Throwable t) {
			throw new IllegalStateException("Not implemented");
		}

		@Override
		public void onComplete() {
			throw new IllegalStateException("Not implemented");
		}
	}

}<|MERGE_RESOLUTION|>--- conflicted
+++ resolved
@@ -1005,21 +1005,11 @@
 
 	@Override
 	@SuppressWarnings("unchecked")
-<<<<<<< HEAD
-	public final void subscribe(CoreSubscriber<? super T> subscriber) {
-		if (subscriber instanceof MultiSubscriber) {
-			subscribe(((MultiSubscriber<? super T>) subscriber).getSubscribers());
-		}
-		else {
-			subscribe((Subscriber<? super T>) subscriber);
-		}
-=======
 	public final void subscribe(CoreSubscriber<? super T> s) {
 		FluxHide.SuppressFuseableSubscriber<T> subscriber =
 				new FluxHide.SuppressFuseableSubscriber<>(Operators.toCoreSubscriber(s));
 
 		sequential().subscribe(Operators.toCoreSubscriber(subscriber));
->>>>>>> d728fb0f
 	}
 
 	/**
@@ -1057,17 +1047,10 @@
 			LambdaSubscriber<? super T> subscriber =
 					new LambdaSubscriber<>(onNext, onError, onComplete, onSubscribe);
 
-<<<<<<< HEAD
-		@SuppressWarnings("unchecked")
-		MultiSubscriber<T> multiSubscriber = new MultiSubscriber<>((CoreSubscriber<T>[]) subscribers);
-		Hooks.onLastOperator(this).subscribe(multiSubscriber);
-		return Disposables.composite(subscribers);
-=======
 			publisher.subscribe(Operators.toCoreSubscriber(new FluxHide.SuppressFuseableSubscriber<>(subscriber)));
 
 			return subscriber;
 		}
->>>>>>> d728fb0f
 	}
 
 	/**
@@ -1079,15 +1062,10 @@
 	@Override
 	@SuppressWarnings("unchecked")
 	public final void subscribe(Subscriber<? super T> s) {
-<<<<<<< HEAD
-		Hooks.onLastOperator(sequential())
-		    .subscribe(new FluxHide.SuppressFuseableSubscriber<>(Operators.toCoreSubscriber(s)));
-=======
 		FluxHide.SuppressFuseableSubscriber<T> subscriber =
 				new FluxHide.SuppressFuseableSubscriber<>(Operators.toCoreSubscriber(s));
 
 		Operators.onLastAssembly(sequential()).subscribe(Operators.toCoreSubscriber(subscriber));
->>>>>>> d728fb0f
 	}
 
 	/**
@@ -1242,11 +1220,7 @@
 	 * @param source the source to wrap
 	 *
 	 * @return the potentially wrapped source
-<<<<<<< HEAD
-	 * @deprecated use {@link Hooks#onLastOperator(CorePublisher)}
-=======
 	 * @deprecated use {@link Operators#onLastAssembly(CorePublisher)}
->>>>>>> d728fb0f
 	 */
 	@SuppressWarnings("unchecked")
 	@Deprecated
@@ -1320,37 +1294,4 @@
 		return both;
 	}
 
-	private static class MultiSubscriber<T> implements CoreSubscriber<T> {
-
-		final CoreSubscriber<T>[] subscribers;
-
-		private MultiSubscriber(CoreSubscriber<T>[] subscribers) {
-			this.subscribers = subscribers;
-		}
-
-		public CoreSubscriber<T>[] getSubscribers() {
-			return subscribers;
-		}
-
-		@Override
-		public void onSubscribe(Subscription s) {
-			throw new IllegalStateException("Not implemented");
-		}
-
-		@Override
-		public void onNext(T t) {
-			throw new IllegalStateException("Not implemented");
-		}
-
-		@Override
-		public void onError(Throwable t) {
-			throw new IllegalStateException("Not implemented");
-		}
-
-		@Override
-		public void onComplete() {
-			throw new IllegalStateException("Not implemented");
-		}
-	}
-
 }