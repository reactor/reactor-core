--- conflicted
+++ resolved
@@ -13,10 +13,7 @@
  * See the License for the specific language governing permissions and
  * limitations under the License.
  */
-<<<<<<< HEAD
-=======
 
->>>>>>> 99966588
 package reactor.core.publisher;
 
 import java.util.Objects;
