/*
 * Copyright (c) 2011-2018 Pivotal Software Inc, All Rights Reserved.
 *
 * Licensed under the Apache License, Version 2.0 (the "License");
 * you may not use this file except in compliance with the License.
 * You may obtain a copy of the License at
 *
 *       https://www.apache.org/licenses/LICENSE-2.0
 *
 * Unless required by applicable law or agreed to in writing, software
 * distributed under the License is distributed on an "AS IS" BASIS,
 * WITHOUT WARRANTIES OR CONDITIONS OF ANY KIND, either express or implied.
 * See the License for the specific language governing permissions and
 * limitations under the License.
 */
import me.champeau.gradle.japicmp.JapicmpTask

apply plugin: 'idea' //needed to avoid IDEA seeing the jmh folder as source
apply plugin: 'biz.aQute.bnd.builder'
apply plugin: 'org.unbroken-dome.test-sets'
apply plugin: 'kotlin'

ext {
	bndOptions = [
			"Export-Package": [
					"!*internal*",
					"reactor.*;-noimport:=true"
			].join(","),
			"Import-Package": [
					"!javax.annotation",
					'org.slf4j;resolution:=optional;version="[1.5.4,2)"',
					"kotlin.*;resolution:=optional",
					"reactor.blockhound.*;resolution:=optional",
					"io.micrometer.*;resolution:=optional","*"
			].join(","),
			"Bundle-Name" : "reactor-core",
			"Bundle-SymbolicName" : "io.projectreactor.reactor-core"
	]
}

sourceSets {
  noMicrometerTest {
	java.srcDir 'src/test/java'
	resources.srcDir 'src/test/resources'
  }
}

testSets {
  blockHoundTest
}

configurations {
  compileOnly.extendsFrom jsr166backport
  testCompile.extendsFrom jsr166backport
  noMicrometerTestRuntime {
	extendsFrom testRuntime
	exclude group:"io.micrometer", module:"micrometer-core"
  }
}

dependencies {
  // Reactive Streams
  compile "org.reactivestreams:reactive-streams:${reactiveStreamsVersion}"
  testCompile "org.reactivestreams:reactive-streams-tck:${reactiveStreamsVersion}"

  // JSR-305 annotations
  optional "com.google.code.findbugs:jsr305:$jsr305Version"

  //Optional Logging Operator
  optional "org.slf4j:slf4j-api:$slf4jVersion"

  //Optional Metrics
  optional "io.micrometer:micrometer-core:$micrometerVersion"

  optional("org.jetbrains.kotlin:kotlin-stdlib:${kotlinVersion}")

  //Optional BlockHound support
  optional "io.projectreactor.tools:blockhound:$blockhoundVersion"

  //Optional JDK 9 Converter
  jsr166backport "io.projectreactor:jsr166:$jsr166BackportVersion"

  testCompile "junit:junit:$jUnitVersion"
  testCompile "org.junit.jupiter:junit-jupiter-api:${jUnitJupiterVersion}"
  testCompile "org.junit.platform:junit-platform-launcher:1.6.1"
  testCompile "org.junit.jupiter:junit-jupiter-params:${jUnitJupiterVersion}"
  testRuntime "org.junit.jupiter:junit-jupiter-engine:${jUnitJupiterVersion}"
  testRuntime "org.junit.vintage:junit-vintage-engine:${jUnitJupiterVersion}"

  testRuntime "ch.qos.logback:logback-classic:$logbackVersion"
  testRuntime "io.micrometer:micrometer-core:$micrometerVersion"
  // Testing
  testCompile(project(":reactor-test")) {
	exclude module: 'reactor-core'
  }

  testCompile "org.assertj:assertj-core:$assertJVersion",
		  "org.testng:testng:$testNgVersion",
		  "org.mockito:mockito-core:$mockitoVersion",
		  "org.openjdk.jol:jol-core:$javaObjectLayoutVersion",
		  "pl.pragmatists:JUnitParams:$jUnitParamsVersion",
		  "org.awaitility:awaitility:$awaitilityVersion",
		  "com.pivovarit:throwing-function:$throwingFunctionVersion",
		  'com.tngtech.archunit:archunit:0.12.0'

  noMicrometerTestCompile sourceSets.main.output
  noMicrometerTestCompile sourceSets.test.output
  noMicrometerTestCompile configurations.testCompile
}

task downloadBaseline {
  if (project.gradle.startParameter.isOffline()) {
	println "Offline: skipping downloading of baseline and JAPICMP"
  }
  else if ("$compatibleVersion" == "SKIP") {
	println "SKIP: Instructed to skip the baseline comparison"
  }
  else {
	println "Will download and perform baseline comparison with ${compatibleVersion}"
	finalizedBy { doDownloadBaseline }
  }
}

task doDownloadBaseline(type: Download) {
  onlyIfNewer true
  compress true

  src "${repositories.jcenter().url}io/projectreactor/reactor-core/$compatibleVersion/reactor-core-${compatibleVersion}.jar"
  dest "${buildDir}/baselineLibs/reactor-core-${compatibleVersion}.jar"

  finalizedBy { japicmp }
}

task japicmp(type: JapicmpTask) {
  oldClasspath = files("${buildDir}/baselineLibs/reactor-core-${compatibleVersion}.jar")
  newClasspath = files(jar.archivePath)
  onlyBinaryIncompatibleModified = true
  failOnModification = true
  failOnSourceIncompatibility = true
  txtOutputFile = file("${project.buildDir}/reports/japi.txt")
  ignoreMissingClasses = true
  includeSynthetic = true

  //TODO after a release, bump the gradle.properties baseline
  //TODO after a release, remove the reactor-core exclusions below if any
//	classExcludes = []
//	methodExcludes = ["reactor.core.Scannable#operatorName()"]
}

//complements the javadoc.gradle common configuration
javadoc {
  options.addBooleanOption('nodeprecated', true)
  options.overview = "$rootDir/docs/api/overview.html"
  excludes = [
		  // Must be public due to the ServiceLoader's requirements
		  "reactor/core/scheduler/ReactorBlockHoundIntegration.java",
  ]
  doLast {
	// work around https://github.com/gradle/gradle/issues/4046
	copy {
	  from('src/main/java')
	  into "$project.buildDir/docs/javadoc/"
	  include "**/doc-files/**/*"
	}
  }
}

<<<<<<< HEAD
task testStaticInit(type: Test, group: 'verification') {
  systemProperty 'reactor.trace.operatorStacktrace', 'true'
  include '**/*TestStaticInit.*'
  doFirst {
	println "Additional tests from `testStaticInit` ($includes)"
  }
  afterSuite { TestDescriptor descriptor, TestResult result ->
	if (result.testCount > 0 && (result.skippedTestCount + result.failedTestCount + result.successfulTestCount == 0)) {
	  throw new GradleException("No static initialization tests were executed")
	}
  }
}
=======
// Need https://github.com/Kotlin/dokka/issues/184 to be fixed to avoid "Can't find node by signature" log spam
dokka {
  dependsOn jar
  group = "documentation"
  description = "Generates Kotlin API documentation."
  moduleName = "reactor-core"
  jdkVersion = 8

  outputFormat = "html"
  outputDirectory = new File(project.buildDir, "docs/kdoc")

  //this is needed so that links to java classes are resolved
  doFirst {
	classpath += project.jar.outputs.files.getFiles()
	classpath += project.sourceSets.main.compileClasspath
  }
  //this is needed so that the kdoc only generates for kotlin classes
  //(default kotlinTasks sourceSet also includes java)
  kotlinTasks {

  }
  processConfigurations = []
  sourceDirs = files("src/main/kotlin")

  externalDocumentationLink {
	url = new URL("https://projectreactor.io/docs/core/release/api/")
  }
  externalDocumentationLink {
	url = new URL("https://www.reactive-streams.org/reactive-streams-1.0.2-javadoc/")
  }
}

task kdocZip(type: Zip, dependsOn: dokka) {
  //ends up similar to javadoc jar: reactor-core-xxxx.RELEASE-kdoc.zip
  archiveClassifier.set('kdoc')
  from("${project.buildDir}/docs/kdoc")
}

>>>>>>> eb8753bc

task loops(type: Test, group: 'verification') {
  include '**/*Loop.*'
  doFirst {
	println "Additional tests from `loops` ($includes)"
  }
}

task testNG(type: Test, group: 'verification') {
  useTestNG()
  include '**/*Verification.*'
  doFirst {
	println "Additional tests from `testNG` ($includes)"
  }
}

task testNoMicrometer(type: Test, group: 'verification') {
  testClassesDirs = sourceSets.noMicrometerTest.output.classesDirs
  classpath = sourceSets.noMicrometerTest.runtimeClasspath
  include '**/*NoMicrometerTest.*'

  doFirst {
	println "Additional tests without Micrometer ($includes)"
  }
}

tasks.withType(Test).all {
  useJUnitPlatform()
}

//inherit basic test task + common configuration in root
//always depend on testNoMicrometer, skip testNG on Travis, skip loops when not releasing
//note that this way the tasks can be run individually
<<<<<<< HEAD
check {
  dependsOn testStaticInit
=======
test {
>>>>>>> eb8753bc
  dependsOn testNoMicrometer
  if (!detectedCiServers.contains("TRAVIS")) {
	dependsOn testNG
  }
  if (!version.endsWith('BUILD-SNAPSHOT')) {
	dependsOn loops
  }
}

//TODO all java9 / stubs / java-specific stuff should go in a convention plugin ?
if (!JavaVersion.current().isJava9Compatible()) {
  test {
	jvmArgs = ["-Xbootclasspath/p:" + configurations.jsr166backport.asPath]
  }
}

jar {
  manifest {
	attributes 'Implementation-Title': 'reactor-core',
			'Implementation-Version': version,
			'Automatic-Module-Name': 'reactor.core'
  }
	bnd(bndOptions)
}

jacocoTestReport.dependsOn test
check.dependsOn jacocoTestReport
jar.finalizedBy(downloadBaseline)

if (JavaVersion.current().java9Compatible) {
  sourceSets {
	java8stubs.java.srcDirs = ['src/main/java8stubs']
  }

  tasks.withType(JavaCompile).all {
	  sourceCompatibility = targetCompatibility = 8
  }

  tasks.withType(Javadoc).all {
	excludes = ["reactor/core/publisher/Traces.java"]
  }

  dependencies {
	compileOnly sourceSets.java8stubs.output
  }
}
else {
  sourceSets {
	java9stubs.java.srcDirs = ['src/main/java9stubs']
  }

  dependencies {
	compileOnly sourceSets.java9stubs.output
  }
}

//add docs.zip to the publication
publishing.publications.mavenJava.artifact(rootProject.tasks.docsZip)<|MERGE_RESOLUTION|>--- conflicted
+++ resolved
@@ -165,60 +165,6 @@
   }
 }
 
-<<<<<<< HEAD
-task testStaticInit(type: Test, group: 'verification') {
-  systemProperty 'reactor.trace.operatorStacktrace', 'true'
-  include '**/*TestStaticInit.*'
-  doFirst {
-	println "Additional tests from `testStaticInit` ($includes)"
-  }
-  afterSuite { TestDescriptor descriptor, TestResult result ->
-	if (result.testCount > 0 && (result.skippedTestCount + result.failedTestCount + result.successfulTestCount == 0)) {
-	  throw new GradleException("No static initialization tests were executed")
-	}
-  }
-}
-=======
-// Need https://github.com/Kotlin/dokka/issues/184 to be fixed to avoid "Can't find node by signature" log spam
-dokka {
-  dependsOn jar
-  group = "documentation"
-  description = "Generates Kotlin API documentation."
-  moduleName = "reactor-core"
-  jdkVersion = 8
-
-  outputFormat = "html"
-  outputDirectory = new File(project.buildDir, "docs/kdoc")
-
-  //this is needed so that links to java classes are resolved
-  doFirst {
-	classpath += project.jar.outputs.files.getFiles()
-	classpath += project.sourceSets.main.compileClasspath
-  }
-  //this is needed so that the kdoc only generates for kotlin classes
-  //(default kotlinTasks sourceSet also includes java)
-  kotlinTasks {
-
-  }
-  processConfigurations = []
-  sourceDirs = files("src/main/kotlin")
-
-  externalDocumentationLink {
-	url = new URL("https://projectreactor.io/docs/core/release/api/")
-  }
-  externalDocumentationLink {
-	url = new URL("https://www.reactive-streams.org/reactive-streams-1.0.2-javadoc/")
-  }
-}
-
-task kdocZip(type: Zip, dependsOn: dokka) {
-  //ends up similar to javadoc jar: reactor-core-xxxx.RELEASE-kdoc.zip
-  archiveClassifier.set('kdoc')
-  from("${project.buildDir}/docs/kdoc")
-}
-
->>>>>>> eb8753bc
-
 task loops(type: Test, group: 'verification') {
   include '**/*Loop.*'
   doFirst {
@@ -251,12 +197,7 @@
 //inherit basic test task + common configuration in root
 //always depend on testNoMicrometer, skip testNG on Travis, skip loops when not releasing
 //note that this way the tasks can be run individually
-<<<<<<< HEAD
 check {
-  dependsOn testStaticInit
-=======
-test {
->>>>>>> eb8753bc
   dependsOn testNoMicrometer
   if (!detectedCiServers.contains("TRAVIS")) {
 	dependsOn testNG
