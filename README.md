# Reactor Core

[![Join the chat at https://gitter.im/reactor/reactor](https://badges.gitter.im/Join%20Chat.svg)](https://gitter.im/reactor/reactor?utm_source=badge&utm_medium=badge&utm_campaign=pr-badge&utm_content=badge)
[![Reactor Core](https://maven-badges.herokuapp.com/maven-central/io.projectreactor/reactor-core/badge.svg?style=plastic)](https://mvnrepository.com/artifact/io.projectreactor/reactor-core) [![Latest](https://img.shields.io/github/release/reactor/reactor-core/all.svg)]() 

[![CI on GHA](https://github.com/reactor/reactor-core/actions/workflows/publish.yml/badge.svg)](https://github.com/reactor/reactor-core/actions/workflows/publish.yml)
[![Codecov](https://img.shields.io/codecov/c/github/reactor/reactor-core.svg)]()
[![Code Quality: Java](https://img.shields.io/lgtm/grade/java/g/reactor/reactor-core.svg?logo=lgtm&logoWidth=18)](https://lgtm.com/projects/g/reactor/reactor-core/context:java)
[![Total Alerts](https://img.shields.io/lgtm/alerts/g/reactor/reactor-core.svg?logo=lgtm&logoWidth=18)](https://lgtm.com/projects/g/reactor/reactor-core/alerts)


Non-Blocking [Reactive Streams](https://www.reactive-streams.org/) Foundation for the JVM both implementing a [Reactive Extensions](https://reactivex.io) inspired API and efficient event streaming support.

Since `3.3.x`, this repository also contains `reactor-tools`, a java agent aimed at helping with debugging of Reactor code.

## Getting it
   
**Reactor 3 requires Java 8 or + to run**.

With Gradle from repo.spring.io or Maven Central repositories (stable releases only):

```groovy
repositories {
    mavenCentral()

    // Uncomment to get access to Milestones
    // maven { url "https://repo.spring.io/milestone" }

    // Uncomment to get access to Snapshots
    // maven { url "https://repo.spring.io/snapshot" }
}

dependencies {
<<<<<<< HEAD
    compile "io.projectreactor:reactor-core:3.7.0-M1"
    testCompile "io.projectreactor:reactor-test:3.7.0-M1"
=======
    compile "io.projectreactor:reactor-core:3.6.6"
    testCompile "io.projectreactor:reactor-test:3.6.6"
>>>>>>> fc57389a

    // Alternatively, use the following for latest snapshot artifacts in this line
    // compile "io.projectreactor:reactor-core:3.6.7-SNAPSHOT"
    // testCompile "io.projectreactor:reactor-test:3.6.7-SNAPSHOT"

    // Optionally, use `reactor-tools` to help debugging reactor code
<<<<<<< HEAD
    // implementation "io.projectreactor:reactor-tools:3.7.0-M1"
=======
    // implementation "io.projectreactor:reactor-tools:3.6.6"
>>>>>>> fc57389a
}
```

See the [reference documentation](https://projectreactor.io/docs/core/release/reference/docs/index.html#getting)
for more information on getting it (eg. using Maven, or on how to get milestones and snapshots).

> **Note about Android support**: Reactor 3 doesn't officially support nor target Android.
However it should work fine with Android SDK 21 (Android 5.0) and above. See the
[complete note](https://projectreactor.io/docs/core/release/reference/docs/index.html#prerequisites)
in the reference guide.

## Trouble building the project?
Since the introduction of [Java Multi-Release JAR File](https://openjdk.org/jeps/238) 
support one needs to have JDK 8, 9, and 21 available on the classpath. All the JDKs should 
be automatically [detected](https://docs.gradle.org/current/userguide/toolchains.html#sec:auto_detection) 
or [provisioned](https://docs.gradle.org/current/userguide/toolchains.html#sec:provisioning) 
by Gradle Toolchain. 

However, if you see error message such as `No matching toolchains found for requested 
specification: {languageVersion=X, vendor=any, implementation=vendor-specific}` (where 
`X` can be 8, 9 or 21), it means that you need to install the missing JDK:

### Installing JDKs with [SDKMAN!](https://sdkman.io/)

In the project root folder run [SDKMAN env initialization](https://sdkman.io/usage#env): 

```shell
sdk env install
```

then (if needed) install JDK 9: 

```shell
sdk install java $(sdk list java | grep -Eo -m1 '9\b\.[ea|0-9]{1,2}\.[0-9]{1,2}-open')
```

then (if needed) install JDK 21:

```shell
sdk install java $(sdk list java | grep -Eo -m1 '21\b\.[ea|0-9]{1,2}\.[0-9]{1,2}-open')
```

When the installations succeed, try to refresh the project and see that it builds.

### Installing JDKs manually

The manual Operation-system specific JDK installation
is well explained in the [official docs](https://docs.oracle.com/en/java/javase/20/install/overview-jdk-installation.html)

## Getting Started

New to Reactive Programming or bored of reading already ? Try the [Introduction to Reactor Core hands-on](https://github.com/reactor/lite-rx-api-hands-on) !

If you are familiar with RxJava or if you want to check more detailed introduction, be sure to check 
https://www.infoq.com/articles/reactor-by-example !

## Flux

A Reactive Streams Publisher with basic flow operators.
- Static factories on Flux allow for source generation from arbitrary callbacks types.
- Instance methods allows operational building, materialized on each subscription (_Flux#subscribe()_, ...) or multicasting operations (such as _Flux#publish_ and _Flux#publishNext_).

[<img src="https://raw.githubusercontent.com/reactor/reactor-core/v3.1.3.RELEASE/src/docs/marble/flux.png" width="500" style="background-color: white">](https://projectreactor.io/docs/core/release/api/reactor/core/publisher/Flux.html)

Flux in action :
```java
Flux.fromIterable(getSomeLongList())
    .mergeWith(Flux.interval(100))
    .doOnNext(serviceA::someObserver)
    .map(d -> d * 2)
    .take(3)
    .onErrorResume(errorHandler::fallback)
    .doAfterTerminate(serviceM::incrementTerminate)
    .subscribe(System.out::println);
```

## Mono
A Reactive Streams Publisher constrained to *ZERO* or *ONE* element with appropriate operators. 
- Static factories on Mono allow for deterministic *zero or one* sequence generation from arbitrary callbacks types.
- Instance methods allows operational building, materialized on each _Mono#subscribe()_ or _Mono#get()_ eventually called.

[<img src="https://raw.githubusercontent.com/reactor/reactor-core/v3.4.1/reactor-core/src/main/java/reactor/core/publisher/doc-files/marbles/mono.svg" width="500" style="background-color: white">](https://projectreactor.io/docs/core/release/api/reactor/core/publisher/Mono.html)

Mono in action :
```java
Mono.fromCallable(System::currentTimeMillis)
    .flatMap(time -> Mono.first(serviceA.findRecent(time), serviceB.findRecent(time)))
    .timeout(Duration.ofSeconds(3), errorHandler::fallback)
    .doOnSuccess(r -> serviceM.incrementSuccess())
    .subscribe(System.out::println);
```

Blocking Mono result :
```java    
Tuple2<Long, Long> nowAndLater = 
        Mono.zip(
                Mono.just(System.currentTimeMillis()),
                Flux.just(1).delay(1).map(i -> System.currentTimeMillis()))
            .block();
```

## Schedulers

Reactor uses a [Scheduler](https://projectreactor.io/docs/core/release/api/reactor/core/scheduler/Scheduler.html) as a
contract for arbitrary task execution. It provides some guarantees required by Reactive
Streams flows like FIFO execution.

You can use or create efficient [schedulers](https://projectreactor.io/docs/core/release/api/reactor/core/scheduler/Schedulers.html)
to jump thread on the producing flows (subscribeOn) or receiving flows (publishOn):

```java

Mono.fromCallable( () -> System.currentTimeMillis() )
	.repeat()
    .publishOn(Schedulers.single())
    .log("foo.bar")
    .flatMap(time ->
        Mono.fromCallable(() -> { Thread.sleep(1000); return time; })
            .subscribeOn(Schedulers.parallel())
    , 8) //maxConcurrency 8
    .subscribe();
```

## ParallelFlux

[ParallelFlux](https://projectreactor.io/docs/core/release/api/reactor/core/publisher/ParallelFlux.html) can starve your CPU's from any sequence whose work can be subdivided in concurrent
 tasks. Turn back into a `Flux` with `ParallelFlux#sequential()`, an unordered join or
 use arbitrary merge strategies via 'groups()'.

```java
Mono.fromCallable( () -> System.currentTimeMillis() )
	.repeat()
    .parallel(8) //parallelism
    .runOn(Schedulers.parallel())
    .doOnNext( d -> System.out.println("I'm on thread "+Thread.currentThread()) )
    .subscribe()
```


## Custom sources : Flux.create and FluxSink, Mono.create and MonoSink
To bridge a Subscriber or Processor into an outside context that is taking care of
producing non concurrently, use `Flux#create`, `Mono#create`.

```java
Flux.create(sink -> {
         ActionListener al = e -> {
            sink.next(textField.getText());
         };

         // without cancellation support:
         button.addActionListener(al);

         // with cancellation support:
         sink.onCancel(() -> {
         	button.removeListener(al);
         });
    },
    // Overflow (backpressure) handling, default is BUFFER
    FluxSink.OverflowStrategy.LATEST)
    .timeout(3)
    .doOnComplete(() -> System.out.println("completed!"))
    .subscribe(System.out::println)
```

## The Backpressure Thing

Most of this cool stuff uses bounded ring buffer implementation under the hood to mitigate signal processing difference between producers and consumers. Now, the operators and processors or any standard reactive stream component working on the sequence will be instructed to flow in when these buffers have free room AND only then. This means that we make sure we both have a deterministic capacity model (bounded buffer) and we never block (request more data on write capacity). Yup, it's not rocket science after all, the boring part is already being worked by us in collaboration with [Reactive Streams Commons](https://github.com/reactor/reactive-streams-commons) on going research effort.

## What's more in it ?

"Operator Fusion" (flow optimizers), health state observers, helpers to build custom reactive components, bounded queue generator, converters from/to Java 9 Flow, Publisher and Java 8 CompletableFuture. The repository contains a `reactor-test` project with test features like the [`StepVerifier`](https://projectreactor.io/docs/test/release/api/index.html?reactor/test/StepVerifier.html).

-------------------------------------

## Reference Guide
https://projectreactor.io/docs/core/release/reference/docs/index.html

## Javadoc
https://projectreactor.io/docs/core/release/api/

## Getting started with Flux and Mono
https://github.com/reactor/lite-rx-api-hands-on

## Reactor By Example
https://www.infoq.com/articles/reactor-by-example

## Head-First Spring & Reactor
https://github.com/reactor/head-first-reactive-with-spring-and-reactor/

## Beyond Reactor Core
- Everything to jump outside the JVM with the non-blocking drivers from [Reactor Netty](https://github.com/reactor/reactor-netty).
- [Reactor Addons](https://github.com/reactor/reactor-addons) provide for adapters and extra operators for Reactor 3.

-------------------------------------
_Powered by [Reactive Streams Commons](https://github.com/reactor/reactive-streams-commons)_

_Licensed under [Apache Software License 2.0](https://www.apache.org/licenses/LICENSE-2.0)_

_Sponsored by [VMware](https://tanzu.vmware.com/)_<|MERGE_RESOLUTION|>--- conflicted
+++ resolved
@@ -31,24 +31,15 @@
 }
 
 dependencies {
-<<<<<<< HEAD
     compile "io.projectreactor:reactor-core:3.7.0-M1"
     testCompile "io.projectreactor:reactor-test:3.7.0-M1"
-=======
-    compile "io.projectreactor:reactor-core:3.6.6"
-    testCompile "io.projectreactor:reactor-test:3.6.6"
->>>>>>> fc57389a
 
     // Alternatively, use the following for latest snapshot artifacts in this line
     // compile "io.projectreactor:reactor-core:3.6.7-SNAPSHOT"
     // testCompile "io.projectreactor:reactor-test:3.6.7-SNAPSHOT"
 
     // Optionally, use `reactor-tools` to help debugging reactor code
-<<<<<<< HEAD
     // implementation "io.projectreactor:reactor-tools:3.7.0-M1"
-=======
-    // implementation "io.projectreactor:reactor-tools:3.6.6"
->>>>>>> fc57389a
 }
 ```
 
