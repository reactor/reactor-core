/*
<<<<<<< HEAD
 * Copyright (c) 2022-2024 VMware Inc. or its affiliates, All Rights Reserved.
=======
 * Copyright (c) 2022-2023 VMware Inc. or its affiliates, All Rights Reserved.
>>>>>>> 33604924
 *
 * Licensed under the Apache License, Version 2.0 (the "License");
 * you may not use this file except in compliance with the License.
 * You may obtain a copy of the License at
 *
 *   https://www.apache.org/licenses/LICENSE-2.0
 *
 * Unless required by applicable law or agreed to in writing, software
 * distributed under the License is distributed on an "AS IS" BASIS,
 * WITHOUT WARRANTIES OR CONDITIONS OF ANY KIND, either express or implied.
 * See the License for the specific language governing permissions and
 * limitations under the License.
 */

package reactor.core.observability.micrometer;

import java.time.Duration;
import java.util.concurrent.ArrayBlockingQueue;
import java.util.concurrent.CountDownLatch;
import java.util.concurrent.ExecutorService;
import java.util.concurrent.RejectedExecutionException;
import java.util.concurrent.ThreadPoolExecutor;
import java.util.concurrent.TimeUnit;

import io.micrometer.core.instrument.LongTaskTimer;
import io.micrometer.core.instrument.MockClock;
import io.micrometer.core.instrument.Tags;
import io.micrometer.core.instrument.search.RequiredSearch;
import io.micrometer.core.instrument.simple.SimpleConfig;
import io.micrometer.core.instrument.simple.SimpleMeterRegistry;
import io.micrometer.core.tck.MeterRegistryAssert;
import org.awaitility.Awaitility;
import org.junit.jupiter.api.AfterEach;
import org.junit.jupiter.api.BeforeEach;
import org.junit.jupiter.api.Test;
import org.junit.jupiter.api.extension.RegisterExtension;
import org.mockito.Mockito;

import reactor.core.Disposable;
import reactor.core.scheduler.Scheduler;
import reactor.core.scheduler.Schedulers;
import reactor.test.AutoDisposingExtension;

<<<<<<< HEAD
import static org.assertj.core.api.Assertions.assertThat;
=======
import static org.assertj.core.api.Assertions.*;
>>>>>>> 33604924

/**
 * @author Simon Baslé
 */
class TimedSchedulerTest {

	@RegisterExtension
	AutoDisposingExtension afterTest = new AutoDisposingExtension();

	private SimpleMeterRegistry registry;

	@BeforeEach
	void setUp() {
		registry = new SimpleMeterRegistry();
	}

	@AfterEach
	void closeRegistry() {
		registry.close();
	}

	@Test
	void aDotIsAddedToPrefix() {
		TimedScheduler test = new TimedScheduler(Schedulers.immediate(), registry, "noDot", Tags.empty());

		assertThat(registry.getMeters())
			.map(m -> m.getId().getName())
			.isNotEmpty()
			.allSatisfy(name -> assertThat(name).startsWith("noDot."));
	}

	@Test
	void constructorIgnoresDotAtEndOfMetricPrefix() {
		TimedScheduler test = new TimedScheduler(Schedulers.immediate(), registry, "dot.", Tags.empty());

		assertThat(registry.getMeters())
			.map(m -> m.getId().getName())
			.isNotEmpty()
			.allSatisfy(name -> assertThat(name)
				.startsWith("dot.")
				.doesNotContain(".."));
	}

	@Test
	void constructorRegistersSevenMetersWithFourSimilarCountersWithSubmissionTypeTag() {
		MeterRegistryAssert.assertThat(registry).as("before constructor").hasNoMetrics();

		new TimedScheduler(Schedulers.immediate(), registry, "test", Tags.empty());

		assertThat(registry.getMeters())
			.map(m -> {
				String name = m.getId().getName();
				String type = m.getId().getTag("submission.type");
				return name + (type == null ? "" : " submission.type=" + type);
			})
			.containsExactlyInAnyOrder(
				"test.scheduler.tasks.active",
				"test.scheduler.tasks.completed",
				"test.scheduler.tasks.pending",
				//technically 4 different submitted counters
				"test.scheduler.tasks.submitted submission.type=direct",
				"test.scheduler.tasks.submitted submission.type=delayed",
				"test.scheduler.tasks.submitted submission.type=periodic_initial",
				"test.scheduler.tasks.submitted submission.type=periodic_iteration"
			);
	}

	@Test
	void timingOfActiveAndPendingTasks() throws InterruptedException {
		MockClock virtualClock = new MockClock();
		SimpleMeterRegistry registryWithVirtualClock = new SimpleMeterRegistry(SimpleConfig.DEFAULT, virtualClock);
		afterTest.autoDispose(registryWithVirtualClock::close);
		TimedScheduler test = new TimedScheduler(Schedulers.single(), registryWithVirtualClock, "test", Tags.empty());

		/*
		This test schedules two tasks in a Schedulers.single(), using latches to "pause" and "resume" the
		tasks at points where we can make predictable assertions. As a result, task2 will be pending until
		task1 is un-paused.

		LongTaskTimer only report timings and counts of Runnable that are being executed. Once the Runnable
		finishes, LTT won't report any activity.

		Timer on the other hand will report cumulative times and counts AFTER the Runnable has finished.
		This is used for the completedTasks metric, which is asserted at the end.
		 */

		final CountDownLatch firstTaskPause = new CountDownLatch(1);
		final CountDownLatch secondTaskDone = new CountDownLatch(1);
		test.schedule(() -> {
			try {
				firstTaskPause.await(1, TimeUnit.SECONDS);
			}
			catch (InterruptedException e) {
				throw new RuntimeException(e);
			}
		});
		test.schedule(() -> {
			try {
				virtualClock.addSeconds(1);
			}
			finally {
				secondTaskDone.countDown();
			}
		});

		//there might be a slight hiccup when the registry doesn't see task1 as active
		Awaitility.await().atMost(Duration.ofSeconds(1)).untilAsserted(
			() -> assertThat(test.activeTasks.activeTasks()).as("one active").isOne());
		assertThat(test.pendingTasks.activeTasks()).as("one idle").isOne();

		//we advance time by 2s, expecting that pendingTasks and activeTasks both reflect these 2 seconds (for task2 and task1 respectively)
		virtualClock.addSeconds(2);

		assertThat(test.pendingTasks.duration(TimeUnit.SECONDS))
			.as("after 1st idle totalTime SECONDS")
			.isEqualTo(2);
		assertThat(test.activeTasks.duration(TimeUnit.SECONDS))
			.as("after 1st active totalTime SECONDS")
			.isEqualTo(2);

		// we "resume" both tasks and let them finish, at which point the LongTaskTimers will stop recording
		firstTaskPause.countDown();
		secondTaskDone.await(1, TimeUnit.SECONDS);

		//again, there might be a slight hiccup before registry sees 2nd task as done
		Awaitility.await().atMost(Duration.ofSeconds(1)).untilAsserted(
			() -> assertThat(test.activeTasks.duration(TimeUnit.SECONDS))
			.as("once 2nd done, no active timing")
			.isEqualTo(0));
		assertThat(test.pendingTasks.duration(TimeUnit.SECONDS))
			.as("once 2nd done, no pending timing")
			.isEqualTo(0);
		assertThat(test.pendingTasks.activeTasks()).as("at end pendingTasks").isZero();
		assertThat(test.activeTasks.activeTasks()).as("at end activeTasks").isZero();

		//now we assert that the completedTasks timer reflects a history of all Runnable#run
		assertThat(test.completedTasks.count())
			.as("#completed")
			.isEqualTo(2L);
		assertThat(test.completedTasks.totalTime(TimeUnit.MILLISECONDS))
			.as("total duration of tasks")
			.isEqualTo(3000);
	}

	@Test
	void schedulePeriodicallyTimesOneRunInActiveAndAllRunsInCompleted() throws InterruptedException {
		MockClock virtualClock = new MockClock();
		SimpleMeterRegistry registryWithVirtualClock = new SimpleMeterRegistry(SimpleConfig.DEFAULT, virtualClock);
		TimedScheduler test = new TimedScheduler(Schedulers.single(), registryWithVirtualClock, "test",
				Tags.empty());

		//schedule a periodic task for which one run takes 500ms. we cancel after 3 runs
		CountDownLatch latch = new CountDownLatch(3);

		//decrement latch after all task & wrapper actions are performed
		Schedulers.onScheduleHook("test", task -> () -> {
			try {
				task.run();
			}
			finally {
				latch.countDown();
			}
		});

		Disposable d = test.schedulePeriodically(() -> virtualClock.add(Duration.ofMillis(500)),
				100, 100, TimeUnit.MILLISECONDS);

		latch.await(1, TimeUnit.SECONDS);
		d.dispose();

		//now we assert that the completedTasks timer reflects a history of all Runnable#run
		assertThat(test.submittedDirect.count()).as("#submittedDirect").isZero();
		assertThat(test.submittedPeriodicInitial.count()).as("#submittedPeriodicInitial").isOne();
		assertThat(test.submittedPeriodicIteration.count()).as("#submittedPeriodicIteration").isEqualTo(2);
		assertThat(test.completedTasks.count())
			.as("#completed")
			.isEqualTo(3L);
		assertThat(test.completedTasks.totalTime(TimeUnit.MILLISECONDS))
			.as("total duration of tasks")
			.isEqualTo(1500);

		Schedulers.resetOnScheduleHook("test");
		test.disposeGracefully().block(Duration.ofSeconds(1));
	}

	@Test
	void scheduleIncrementDirectCounterOnly() {
		TimedScheduler test = new TimedScheduler(Schedulers.immediate(), registry, "test", Tags.empty());

		test.schedule(() -> {});

		assertThat(test.submittedDirect.count()).as("submittedDirect.count").isOne();
		assertThat(test.submittedDelayed.count()).as("submittedDelayed.count").isZero();
		assertThat(test.submittedPeriodicInitial.count()).as("submittedPeriodicInitial.count").isZero();
		assertThat(test.submittedPeriodicIteration.count()).as("submittedPeriodicIteration.count").isZero();
	}

	@Test
	void scheduleDelayIncrementsDelayedCounter() throws InterruptedException {
		TimedScheduler test = new TimedScheduler(Schedulers.single(), registry, "test", Tags.empty());

		test.schedule(() -> {}, 100, TimeUnit.MILLISECONDS);

		assertThat(test.submittedDirect.count()).as("submittedDirect.count").isZero();
		assertThat(test.submittedDelayed.count()).as("submittedDelayed.count").isOne();
		assertThat(test.submittedPeriodicInitial.count()).as("submittedPeriodicInitial.count").isZero();
		assertThat(test.submittedPeriodicIteration.count()).as("submittedPeriodicIteration.count").isZero();
	}

	@Test
	void schedulePeriodicallyIsCorrectlyMetered() throws InterruptedException {
		CountDownLatch latch = new CountDownLatch(5);
		TimedScheduler test = new TimedScheduler(Schedulers.single(), registry, "test", Tags.empty());

		Schedulers.onScheduleHook("test", task -> () -> {
			try {
				task.run();
			}
			finally {
				latch.countDown();
			}
		});

		Disposable d = test.schedulePeriodically(() -> {}, 100, 100, TimeUnit.MILLISECONDS);

		latch.await(10, TimeUnit.SECONDS);
		d.dispose();

		assertThat(test.submittedDirect.count()).as("submittedDirect.count").isZero();
		assertThat(test.submittedDelayed.count()).as("submittedDelayed.count").isZero();
		assertThat(test.submittedPeriodicInitial.count()).as("submittedPeriodicInitial.count").isOne();
		assertThat(test.submittedPeriodicIteration.count()).as("submittedPeriodicIteration.count").isEqualTo(4);
		assertThat(test.completedTasks.count())
			.as("completed counter tracks all iterations")
			.isEqualTo(5)
			.matches(l -> l == test.submittedDirect.count() + test.submittedDelayed.count()  + test.submittedPeriodicInitial.count()
				+ test.submittedPeriodicIteration.count(), "completed tasks == sum of all timer counts");

		Schedulers.resetOnScheduleHook("test");
		test.disposeGracefully().block(Duration.ofSeconds(1));
	}

	@Test
	void createWorkerDelegatesToAnOriginalWorker() {
		Scheduler mockScheduler = Mockito.mock(Scheduler.class);
		Scheduler.Worker mockWorker = Mockito.mock(Scheduler.Worker.class);
		Mockito.when(mockScheduler.createWorker()).thenReturn(mockWorker);

		TimedScheduler test = new TimedScheduler(mockScheduler, registry, "test", Tags.empty());

		TimedScheduler.TimedWorker worker = (TimedScheduler.TimedWorker) test.createWorker();

		assertThat(worker.delegate).as("worker delegate").isSameAs(mockWorker);
	}

	@Test
	void workerScheduleIncrementsDirectCounterOnly() {
		TimedScheduler testScheduler = new TimedScheduler(Schedulers.immediate(), registry, "test", Tags.empty());
		Scheduler.Worker test = testScheduler.createWorker();

		test.schedule(() -> {});

		assertThat(testScheduler.submittedDirect.count()).as("submittedDirect.count").isOne();
		assertThat(testScheduler.submittedDelayed.count()).as("submittedDelayed.count").isZero();
		assertThat(testScheduler.submittedPeriodicInitial.count()).as("submittedPeriodicInitial.count").isZero();
		assertThat(testScheduler.submittedPeriodicIteration.count()).as("submittedPeriodicIteration.count").isZero();
	}

	@Test
	void workerScheduleDelayIncrementsDelayedCounter() throws InterruptedException {
		TimedScheduler testScheduler = new TimedScheduler(Schedulers.single(), registry, "test", Tags.empty());
		Scheduler.Worker test = testScheduler.createWorker();

		test.schedule(() -> {}, 100, TimeUnit.MILLISECONDS);

		assertThat(testScheduler.submittedDirect.count()).as("submittedDirect.count").isZero();
		assertThat(testScheduler.submittedDelayed.count()).as("submittedDelayed.count").isOne();
		assertThat(testScheduler.submittedPeriodicInitial.count()).as("submittedPeriodicInitial.count").isZero();
		assertThat(testScheduler.submittedPeriodicIteration.count()).as("submittedPeriodicIteration.count").isZero();
	}

	@Test
	void workerSchedulePeriodicallyIsCorrectlyMetered() throws InterruptedException {
		CountDownLatch latch = new CountDownLatch(5);
		TimedScheduler testScheduler = new TimedScheduler(Schedulers.single(), registry, "test", Tags.empty());
		Scheduler.Worker test = testScheduler.createWorker();

		Schedulers.onScheduleHook("test", task -> () -> {
			try {
				task.run();
			}
			finally {
				latch.countDown();
			}
		});

		Disposable d = test.schedulePeriodically(() -> {}, 100, 100, TimeUnit.MILLISECONDS);

		latch.await(10, TimeUnit.SECONDS);
		d.dispose();

		assertThat(testScheduler.submittedDirect.count()).as("submittedDirect.count").isZero();
		assertThat(testScheduler.submittedDelayed.count()).as("submittedDelayed.count").isZero();
		assertThat(testScheduler.submittedPeriodicInitial.count()).as("submittedPeriodicInitial.count").isOne();
		assertThat(testScheduler.submittedPeriodicIteration.count()).as("submittedPeriodicIteration.count").isEqualTo(4);
		assertThat(testScheduler.completedTasks.count())
			.as("completed counter tracks all iterations")
			.isEqualTo(5)
			.matches(l -> l == testScheduler.submittedDirect.count()
				+ testScheduler.submittedDelayed.count()
				+ testScheduler.submittedPeriodicInitial.count()
				+ testScheduler.submittedPeriodicIteration.count(), "completed tasks == sum of all timer counts");

		test.dispose();
		Schedulers.resetOnScheduleHook("test");
		testScheduler.disposeGracefully().block(Duration.ofSeconds(1));
	}

	@Test
	void pendingTaskRemovedOnScheduleRejection() throws InterruptedException {
		CountDownLatch activeTaskLatch = new CountDownLatch(1);
		CountDownLatch pendingTaskLatch = new CountDownLatch(1);
		CountDownLatch countPendingLatch = new CountDownLatch(1);
		ExecutorService executorService = new ThreadPoolExecutor(1, 1, 0L, TimeUnit.MILLISECONDS,
				new ArrayBlockingQueue<>(1));
		Scheduler original = Schedulers.fromExecutorService(executorService);
		TimedScheduler testScheduler = new TimedScheduler(original, registry, "test", Tags.empty());
		testScheduler.init();

		RequiredSearch requiredSearch = registry.get("test.scheduler.tasks.pending");
		LongTaskTimer longTaskTimer = requiredSearch.longTaskTimer();

		try {
			Runnable activeTask = () -> {
				try {
					countPendingLatch.countDown();
					activeTaskLatch.await();
				}
				catch (InterruptedException e) {
					throw new RuntimeException(e);
				}
			};

			Runnable pendingTask = pendingTaskLatch::countDown;
			Runnable rejectedTask = () -> {};

			// Schedule two tasks: one will execute, the other will wait in the queue
			assertThatNoException().isThrownBy(() -> testScheduler.schedule(activeTask));
			assertThatNoException().isThrownBy(() -> testScheduler.schedule(pendingTask));

			// Wait till first one is picked up -> exactly one is pending now
			countPendingLatch.await(1, TimeUnit.SECONDS);
			assertThat(longTaskTimer.activeTasks()).as("active pending")
			                                       .isOne();

			assertThatExceptionOfType(RejectedExecutionException.class).isThrownBy(
					() -> testScheduler.schedule(rejectedTask));
			assertThatExceptionOfType(RejectedExecutionException.class).isThrownBy(
					() -> testScheduler.schedule(rejectedTask, 0, TimeUnit.SECONDS));

			activeTaskLatch.countDown();
			pendingTaskLatch.await(1, TimeUnit.SECONDS);

			assertThat(longTaskTimer.activeTasks()).as("active pending")
			                                       .isZero();
		} finally {
			testScheduler.disposeGracefully().block(Duration.ofSeconds(1));
		}
	}

	@Test
	void workerPendingTaskRemovedOnScheduleRejection() throws InterruptedException {
		CountDownLatch activeTaskLatch = new CountDownLatch(1);
		CountDownLatch pendingTaskLatch = new CountDownLatch(1);
		CountDownLatch countPendingLatch = new CountDownLatch(1);
		ExecutorService executorService = new ThreadPoolExecutor(1, 1, 0L, TimeUnit.MILLISECONDS,
				new ArrayBlockingQueue<>(1));
		Scheduler original = Schedulers.fromExecutorService(executorService);
		TimedScheduler testScheduler = new TimedScheduler(original, registry, "test", Tags.empty());
		testScheduler.init();
		Scheduler.Worker worker = testScheduler.createWorker();

		RequiredSearch requiredSearch = registry.get("test.scheduler.tasks.pending");
		LongTaskTimer longTaskTimer = requiredSearch.longTaskTimer();

		try {
			Runnable activeTask = () -> {
				try {
					countPendingLatch.countDown();
					activeTaskLatch.await();
				}
				catch (InterruptedException e) {
					throw new RuntimeException(e);
				}
			};

			Runnable pendingTask = pendingTaskLatch::countDown;
			Runnable rejectedTask = () -> {
			};

			// Schedule two tasks: one will execute, the other will wait in the queue
			assertThatNoException().isThrownBy(() -> worker.schedule(activeTask));
			assertThatNoException().isThrownBy(() -> worker.schedule(pendingTask));

			// Wait till first one is picked up -> exactly one is pending now
			countPendingLatch.await(1, TimeUnit.SECONDS);
			assertThat(longTaskTimer.activeTasks()).as("active pending")
			                                       .isOne();

			assertThatExceptionOfType(RejectedExecutionException.class).isThrownBy(
					() -> worker.schedule(rejectedTask));
			assertThatExceptionOfType(RejectedExecutionException.class).isThrownBy(
					() -> worker.schedule(rejectedTask, 0, TimeUnit.SECONDS));

			activeTaskLatch.countDown();
			pendingTaskLatch.await(1, TimeUnit.SECONDS);

			assertThat(longTaskTimer.activeTasks()).as("active pending")
			                                       .isZero();
		}
		finally {
			worker.dispose();
			testScheduler.disposeGracefully()
			             .block(Duration.ofSeconds(1));
		}
	}
}<|MERGE_RESOLUTION|>--- conflicted
+++ resolved
@@ -1,9 +1,5 @@
 /*
-<<<<<<< HEAD
  * Copyright (c) 2022-2024 VMware Inc. or its affiliates, All Rights Reserved.
-=======
- * Copyright (c) 2022-2023 VMware Inc. or its affiliates, All Rights Reserved.
->>>>>>> 33604924
  *
  * Licensed under the Apache License, Version 2.0 (the "License");
  * you may not use this file except in compliance with the License.
@@ -47,11 +43,7 @@
 import reactor.core.scheduler.Schedulers;
 import reactor.test.AutoDisposingExtension;
 
-<<<<<<< HEAD
-import static org.assertj.core.api.Assertions.assertThat;
-=======
 import static org.assertj.core.api.Assertions.*;
->>>>>>> 33604924
 
 /**
  * @author Simon Baslé
