--- conflicted
+++ resolved
@@ -31,12 +31,6 @@
 import reactor.core.scheduler.Scheduler;
 
 public final class Micrometer {
-
-<<<<<<< HEAD
-	private static MeterRegistry registry = Metrics.globalRegistry;
-=======
-	private static final String SCHEDULERS_DECORATOR_KEY = "reactor.core.observability.micrometer.schedulerDecorator";
->>>>>>> 687fdf83
 
 	/**
 	 * The default "name" to use as a prefix for meter if the instrumented sequence doesn't define a {@link reactor.core.publisher.Flux#name(String) name}.
@@ -96,8 +90,6 @@
 		return new MicrometerObservationListenerFactory<>(registry);
 	}
 
-	//FIXME: remove these and replace with an option to decorate an arbitrary Scheduler
-
 	/**
 	 * Wrap a {@link Scheduler} in an instance that gather various task-related metrics using
 	 * the provided {@link MeterRegistry} and naming meters using the provided {@code metricsPrefix}.
