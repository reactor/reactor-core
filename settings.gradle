--- conflicted
+++ resolved
@@ -14,12 +14,8 @@
  * limitations under the License.
  */
 plugins {
-<<<<<<< HEAD
-	id "com.gradle.enterprise" version "3.15"
+	id "com.gradle.enterprise" version "3.15.1"
 	id "org.gradle.toolchains.foojay-resolver-convention" version "0.5.0"
-=======
-	id "com.gradle.enterprise" version "3.15.1"
->>>>>>> 10c6ea6f
 }
 
 rootProject.name = 'reactor'
