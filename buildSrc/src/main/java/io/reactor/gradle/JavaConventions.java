--- conflicted
+++ resolved
@@ -43,36 +43,6 @@
 		java.setTargetCompatibility(JavaVersion.VERSION_1_8);
 
 		project.getTasks()
-<<<<<<< HEAD
-		       .withType(JavaCompile.class)
-		       .forEach(compileTask -> {
-			       compileTask.getOptions().setEncoding("UTF-8");
-			       compileTask.getOptions().setCompilerArgs(Arrays.asList(
-					       "-Xlint:-varargs", // intentionally disabled
-					       "-Xlint:cast",
-					       "-Xlint:classfile",
-					       "-Xlint:dep-ann",
-					       "-Xlint:divzero",
-					       "-Xlint:empty",
-					       "-Xlint:finally",
-					       "-Xlint:overrides",
-					       "-Xlint:path",
-					       "-Xlint:-processing",
-					       "-Xlint:static",
-					       "-Xlint:try",
-						   "-Xmaxerrs", "500",
-						   "-Xmaxwarns", "500",
-					       "-Xlint:deprecation",
-					       "-Xlint:unchecked",
-					       "-Xlint:-serial",      // intentionally disabled
-					       "-Xlint:-options",     // intentionally disabled
-					       "-Xlint:-fallthrough", // intentionally disabled
-					       "-Xlint:-rawtypes",     // TODO enable and fix warnings
-						   "-Xmaxwarns",
-						   "1000"
-			       ));
-		       });
-=======
 			.withType(JavaCompile.class)
 			.forEach(compileTask -> {
 				compileTask.getOptions().setEncoding("UTF-8");
@@ -98,7 +68,6 @@
 					"-Xmaxwarns", "1000"
 				));
 			});
->>>>>>> d8cf0616
 
 		if (JavaVersion.current().isJava8Compatible()) {
 			project.getTasks().withType(JavaCompile.class, t -> {
