name: CI
on:
  pull_request: {}
permissions: read-all
jobs:
  preliminary:
    name: preliminary sanity checks
    runs-on: ubuntu-20.04
    steps:
      - uses: actions/checkout@b4ffde65f46336ab88eb53be808477a3936bae11 # tag=v4
        with:
          fetch-depth: 0 #needed by spotless
      - name: Download JDK 9
        if: contains('main 3.6.x', github.base_ref)
        run: ${GITHUB_WORKSPACE}/.github/setup.sh
        shell: bash
      - name: Setup JDK 9
        if: contains('main 3.6.x', github.base_ref)
        uses: actions/setup-java@99b8673ff64fbf99d8d325f52d9a5bdedb8483e9 # tag=v3
        with:
          distribution: 'jdkfile'
          java-version: 9.0.4
          jdkFile: /opt/openjdk/java9/OpenJDK9U-jdk_x64_linux_hotspot_9.0.4_11.tar.gz
      - name: Setup JDK 21
        if: contains('main 3.6.x', github.base_ref)
        uses: actions/setup-java@99b8673ff64fbf99d8d325f52d9a5bdedb8483e9 # tag=v3
        with:
          distribution: 'temurin'
          java-version: 21
      - name: Setup JDK 8
        uses: actions/setup-java@99b8673ff64fbf99d8d325f52d9a5bdedb8483e9 # tag=v3
        with:
          distribution: 'temurin'
          java-version: 8
      - uses: gradle/actions/setup-gradle@417ae3ccd767c252f5661f1ace9f835f9654f2b5 # tag=v3
        name: spotless (license header)
        if: always()
        with:
          arguments: spotlessCheck -PspotlessFrom=origin/${{ github.base_ref }}
      - uses: gradle/actions/setup-gradle@417ae3ccd767c252f5661f1ace9f835f9654f2b5 # tag=v3
        name: api compatibility
        if: always()
        with:
          arguments: japicmp
      - name: how to fix
        if: failure()
        # the foreground (38;5) color code 208 is orange. we also have bold, white bg (38;5;0;48;5;255m), white fg on black bg...
        run: |
          echo -e "\n\033[38;5;0;48;5;208m \u001b[1m How to deal with errors in preliminary job: \u001b[0m\033[0m"
          echo "(Have a look at the steps above to see what failed exactly)"
          echo -e "\n - \u001b[1mSpotless (license headers)\u001b[0m failures on touched java files \033[38;5;255;48;5;0m\u001b[1mcan be automatically fixed by running\u001b[0m:"
          echo -e "   \033[38;5;0;48;5;255m ./gradlew spotlessApply \033[0m"
          echo -e "\n - \u001b[1mAPI Compatibility\u001b[0m failures should be considered carefully and \033[38;5;255;48;5;0m\u001b[1mdiscussed with maintainers in the PR\u001b[0m"
          echo "   If there are failures, the detail should be available in the step's log:"
          echo -e "   Look for the \033[38;5;0;48;5;255m API compatibility failures \033[0m block(s)."
          echo "   Alternatively, locally run the following command to get access to the full report:"
          echo -e "   \033[38;5;0;48;5;255m ./gradlew japicmp \033[0m"
          echo ""
          exit -1
  core:
    name: core tests
    runs-on: ubuntu-latest
    needs: preliminary
    steps:
    - uses: actions/checkout@b4ffde65f46336ab88eb53be808477a3936bae11 # tag=v4
    - name: Download JDK 9
      if: contains('main 3.6.x', github.base_ref)
      run: ${GITHUB_WORKSPACE}/.github/setup.sh
      shell: bash
    - name: Setup JDK 9
      if: contains('main 3.6.x', github.base_ref)
      uses: actions/setup-java@99b8673ff64fbf99d8d325f52d9a5bdedb8483e9 # tag=v3
      with:
        distribution: 'jdkfile'
        java-version: 9.0.4
        jdkFile: /opt/openjdk/java9/OpenJDK9U-jdk_x64_linux_hotspot_9.0.4_11.tar.gz
    - name: Setup JDK 21
      if: contains('main 3.6.x', github.base_ref)
      uses: actions/setup-java@99b8673ff64fbf99d8d325f52d9a5bdedb8483e9 # tag=v3
      with:
        distribution: 'temurin'
        java-version: 21
    - name: Setup JDK 8
      uses: actions/setup-java@99b8673ff64fbf99d8d325f52d9a5bdedb8483e9 # tag=v3
      with:
        distribution: 'temurin'
        java-version: 8
    - uses: gradle/actions/setup-gradle@417ae3ccd767c252f5661f1ace9f835f9654f2b5 # tag=v3
      name: gradle
      with:
<<<<<<< HEAD
        arguments: :reactor-core:test --no-daemon -Pjunit-tags=!slow
  java-21-core-fast:
    if: contains('main 3.6.x', github.base_ref)
    name: Java 21 core fast tests
    runs-on: ubuntu-latest
    needs: preliminary
    steps:
      - uses: actions/checkout@b4ffde65f46336ab88eb53be808477a3936bae11 # tag=v4
      - name: Download JDK 9
        if: contains('main 3.6.x', github.base_ref)
        run: ${GITHUB_WORKSPACE}/.github/setup.sh
        shell: bash
      - name: Setup JDK 9
        if: contains('main 3.6.x', github.base_ref)
        uses: actions/setup-java@99b8673ff64fbf99d8d325f52d9a5bdedb8483e9 # tag=v3
        with:
          distribution: 'jdkfile'
          java-version: 9.0.4
          jdkFile: /opt/openjdk/java9/OpenJDK9U-jdk_x64_linux_hotspot_9.0.4_11.tar.gz
      - name: Setup JDK 21
        if: contains('main 3.6.x', github.base_ref)
        uses: actions/setup-java@99b8673ff64fbf99d8d325f52d9a5bdedb8483e9 # tag=v3
        with:
          distribution: 'temurin'
          java-version: 21
      - name: Setup JDK 8
        uses: actions/setup-java@99b8673ff64fbf99d8d325f52d9a5bdedb8483e9 # tag=v3
        with:
          distribution: 'temurin'
          java-version: 8
      - uses: gradle/actions/setup-gradle@417ae3ccd767c252f5661f1ace9f835f9654f2b5 # tag=v3
        name: gradle
        with:
          arguments: :reactor-core:java21Test --no-daemon -Pjunit-tags=!slow
  core-slow:
    name: core slower tests
    runs-on: ubuntu-latest
    needs: preliminary
    steps:
    - uses: actions/checkout@b4ffde65f46336ab88eb53be808477a3936bae11 # tag=v4
    - name: Download JDK 9
      if: contains('main 3.6.x', github.base_ref)
      run: ${GITHUB_WORKSPACE}/.github/setup.sh
      shell: bash
    - name: Setup JDK 9
      if: contains('main 3.6.x', github.base_ref)
      uses: actions/setup-java@99b8673ff64fbf99d8d325f52d9a5bdedb8483e9 # tag=v3
      with:
        distribution: 'jdkfile'
        java-version: 9.0.4
        jdkFile: /opt/openjdk/java9/OpenJDK9U-jdk_x64_linux_hotspot_9.0.4_11.tar.gz
    - name: Setup JDK 21
      if: contains('main 3.6.x', github.base_ref)
      uses: actions/setup-java@99b8673ff64fbf99d8d325f52d9a5bdedb8483e9 # tag=v3
      with:
        distribution: 'temurin'
        java-version: 21
    - name: Setup JDK 8
      uses: actions/setup-java@99b8673ff64fbf99d8d325f52d9a5bdedb8483e9 # tag=v3
      with:
        distribution: 'temurin'
        java-version: 8
    - uses: gradle/actions/setup-gradle@417ae3ccd767c252f5661f1ace9f835f9654f2b5 # tag=v3
      name: gradle
      with:
        arguments: :reactor-core:test --no-daemon -Pjunit-tags=slow
=======
        arguments: :reactor-core:test --no-daemon
>>>>>>> f663a199
  other:
    name: other tests
    runs-on: ubuntu-latest
    needs: preliminary
    steps:
    - uses: actions/checkout@b4ffde65f46336ab88eb53be808477a3936bae11 # tag=v4
    - name: Download JDK 9
      if: contains('main 3.6.x', github.base_ref)
      run: ${GITHUB_WORKSPACE}/.github/setup.sh
      shell: bash
    - name: Setup JDK 9
      if: contains('main 3.6.x', github.base_ref)
      uses: actions/setup-java@99b8673ff64fbf99d8d325f52d9a5bdedb8483e9 # tag=v3
      with:
        distribution: 'jdkfile'
        java-version: 9.0.4
        jdkFile: /opt/openjdk/java9/OpenJDK9U-jdk_x64_linux_hotspot_9.0.4_11.tar.gz
    - name: Setup JDK 21
      if: contains('main 3.6.x', github.base_ref)
      uses: actions/setup-java@99b8673ff64fbf99d8d325f52d9a5bdedb8483e9 # tag=v3
      with:
        distribution: 'temurin'
        java-version: 21
    - name: Setup JDK 8
      uses: actions/setup-java@99b8673ff64fbf99d8d325f52d9a5bdedb8483e9 # tag=v3
      with:
        distribution: 'temurin'
        java-version: 8
    - uses: gradle/actions/setup-gradle@417ae3ccd767c252f5661f1ace9f835f9654f2b5 # tag=v3
      name: other tests
      with:
        arguments: check -x :reactor-core:test -x :reactor-core:java9Test -x :reactor-core:java21Test -x spotlessCheck --no-daemon -Pjcstress.mode=sanity<|MERGE_RESOLUTION|>--- conflicted
+++ resolved
@@ -88,11 +88,10 @@
     - uses: gradle/actions/setup-gradle@417ae3ccd767c252f5661f1ace9f835f9654f2b5 # tag=v3
       name: gradle
       with:
-<<<<<<< HEAD
-        arguments: :reactor-core:test --no-daemon -Pjunit-tags=!slow
-  java-21-core-fast:
+        arguments: :reactor-core:test --no-daemon
+  java-21-core:
     if: contains('main 3.6.x', github.base_ref)
-    name: Java 21 core fast tests
+    name: Java 21 core tests
     runs-on: ubuntu-latest
     needs: preliminary
     steps:
@@ -122,42 +121,7 @@
       - uses: gradle/actions/setup-gradle@417ae3ccd767c252f5661f1ace9f835f9654f2b5 # tag=v3
         name: gradle
         with:
-          arguments: :reactor-core:java21Test --no-daemon -Pjunit-tags=!slow
-  core-slow:
-    name: core slower tests
-    runs-on: ubuntu-latest
-    needs: preliminary
-    steps:
-    - uses: actions/checkout@b4ffde65f46336ab88eb53be808477a3936bae11 # tag=v4
-    - name: Download JDK 9
-      if: contains('main 3.6.x', github.base_ref)
-      run: ${GITHUB_WORKSPACE}/.github/setup.sh
-      shell: bash
-    - name: Setup JDK 9
-      if: contains('main 3.6.x', github.base_ref)
-      uses: actions/setup-java@99b8673ff64fbf99d8d325f52d9a5bdedb8483e9 # tag=v3
-      with:
-        distribution: 'jdkfile'
-        java-version: 9.0.4
-        jdkFile: /opt/openjdk/java9/OpenJDK9U-jdk_x64_linux_hotspot_9.0.4_11.tar.gz
-    - name: Setup JDK 21
-      if: contains('main 3.6.x', github.base_ref)
-      uses: actions/setup-java@99b8673ff64fbf99d8d325f52d9a5bdedb8483e9 # tag=v3
-      with:
-        distribution: 'temurin'
-        java-version: 21
-    - name: Setup JDK 8
-      uses: actions/setup-java@99b8673ff64fbf99d8d325f52d9a5bdedb8483e9 # tag=v3
-      with:
-        distribution: 'temurin'
-        java-version: 8
-    - uses: gradle/actions/setup-gradle@417ae3ccd767c252f5661f1ace9f835f9654f2b5 # tag=v3
-      name: gradle
-      with:
-        arguments: :reactor-core:test --no-daemon -Pjunit-tags=slow
-=======
-        arguments: :reactor-core:test --no-daemon
->>>>>>> f663a199
+          arguments: :reactor-core:java21Test --no-daemon
   other:
     name: other tests
     runs-on: ubuntu-latest
