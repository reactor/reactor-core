--- conflicted
+++ resolved
@@ -28,26 +28,9 @@
         with:
           distribution: 'temurin'
           java-version: 8
-<<<<<<< HEAD
       - name: Setup Java 11
         if: contains('main 3.7.x', matrix.branch)
-        uses: actions/setup-java@3a4f6e1af504cf6a31855fa899c6aa5355ba6c12 # tag=v3
-=======
-      - name: Download Java 9
-        if: contains('3.6.x', matrix.branch)
-        run: ${GITHUB_WORKSPACE}/.github/setup.sh
-        shell: bash
-      - name: Setup Java 9
-        if: contains('3.6.x', matrix.branch)
         uses: actions/setup-java@c5195efecf7bdfc987ee8bae7a71cb8b11521c00 # tag=v3
-        with:
-          distribution: 'jdkfile'
-          java-version: 9.0.4
-          jdkFile: /opt/openjdk/java9/OpenJDK9U-jdk_x64_linux_hotspot_9.0.4_11.tar.gz
-      - name: Setup Java 11
-        if: contains('main', matrix.branch)
-        uses: actions/setup-java@c5195efecf7bdfc987ee8bae7a71cb8b11521c00 # tag=v3
->>>>>>> 0531066f
         with:
           distribution: 'temurin'
           java-version: 11
