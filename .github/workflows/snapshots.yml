--- conflicted
+++ resolved
@@ -19,14 +19,10 @@
           - type: core-slow
             arguments: ":reactor-core:test --no-daemon -Pjunit-tags=slow -DuseSnapshotMicrometerVersion=true"
           - type: other
-<<<<<<< HEAD
             arguments: "check -x :reactor-core:test -x spotlessCheck -x :reactor-core:jcstress --no-daemon -DuseSnapshotMicrometerVersion=true"
-=======
-            arguments: "check -x :reactor-core:test -x spotlessCheck -x :reactor-core:jcstress --no-daemon -DuseSnapshotMicrometerVersion=true -Pjcstress.mode=default"
         exclude:
           - branch: 3.5.x
             test-type: core-fast-java21
->>>>>>> 307a85f7
     name: Test on ${{ matrix.branch }} - ${{ matrix.test-type.type }} tests
     steps:
       - name: Checkout Repository
