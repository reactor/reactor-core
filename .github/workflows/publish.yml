name: publish
on:
  push:
    branches:
      # For branches, better to list them explicitly than regexp include.
      # Older branches are triggered using workflows present there
      - main
      - 3.6.x
permissions: read-all

env:
  DOCS_ZIP: docs-zip
  DOCS_ZIP_PATH: docs/build/distributions

jobs:
  # General job notes: we DON'T want to cancel any previous runs, especially in the case of a "back to snapshots" build right after a release push
  # We specify the ubuntu version to minimize the chances we have to deal with a migration during a release
  prepare:
    # Notes on prepare: this job has no access to secrets, only github token. As a result, all non-core actions are centralized here
    # This includes the tagging and drafting of release notes. Still, when possible we favor plain run of gradle tasks
    runs-on: ubuntu-20.04
    strategy:
      fail-fast: false
      matrix:
        test-type:
          - type: core
            arguments: ":reactor-core:test --no-daemon"
          - type: core-java21
            arguments: ":reactor-core:java21Test --no-daemon"
          - type: other
            arguments: "check -x :reactor-core:test -x :reactor-core:java9Test -x :reactor-core:java21Test -x spotlessCheck -x :reactor-core:jcstress --no-daemon"
    name: prepare - ${{ matrix.test-type.type }} tests
    outputs:
      versionType: ${{ steps.version.outputs.versionType }}
      fullVersion: ${{ steps.version.outputs.fullVersion }}
    steps:
    - uses: actions/checkout@692973e3d937129bcbf40652eb9f2f61becf3332 # tag=v4
    - name: Download JDK 9
      if: contains('main 3.6.x', github.base_ref)
      run: ${GITHUB_WORKSPACE}/.github/setup.sh
      shell: bash
    - name: Setup JDK 9
      if: contains('main 3.6.x', github.base_ref)
      uses: actions/setup-java@6a0805fcefea3d4657a47ac4c165951e33482018 # tag=v3
      with:
        distribution: 'jdkfile'
        java-version: 9.0.4
        jdkFile: /opt/openjdk/java9/OpenJDK9U-jdk_x64_linux_hotspot_9.0.4_11.tar.gz
    - name: Setup JDK 21
      if: contains('main 3.6.x', github.base_ref)
      uses: actions/setup-java@6a0805fcefea3d4657a47ac4c165951e33482018 # tag=v3
      with:
        distribution: 'temurin'
        java-version: 21
    - name: Setup JDK 8
      uses: actions/setup-java@6a0805fcefea3d4657a47ac4c165951e33482018 # tag=v3
      with:
        distribution: 'temurin'
        java-version: 8
    - name: Setup Gradle
      uses: gradle/actions/setup-gradle@af1da67850ed9a4cedd57bfd976089dd991e2582
    - name: interpret version
      id: version
      #we only run the qualifyVersionGha task so that no other console printing can hijack this step's output
      #output: versionType, fullVersion
      #fails if versionType is BAD, which interrupts the workflow
      run: ./gradlew qualifyVersionGha
    - name: run checks
      id: checks
<<<<<<< HEAD
      uses: gradle/actions/setup-gradle@d9c87d481d55275bb5441eef3fe0e46805f9ef70 # tag=v3
      with:
        arguments: ${{ matrix.test-type.arguments }}

  # Build the docs-zip antora doc for the current branch, and upload generated docs-zip to workflow run.
  # JDK21 is used because the antora plugin requires a JDK17 compatible version.
  # Each deploy job can then download the docs-zip to ./docs/build/distributions/ in order to let it be included in published artifacts.
  # (see gradle/setup.gradle publications which includes docs zip file, if found from docs/build/distributions directory)
  build-docs-zip:
    runs-on: ubuntu-20.04
    steps:
      - uses: actions/checkout@692973e3d937129bcbf40652eb9f2f61becf3332 # v4
      - name: Set up Ruby for asciidoctor-pdf
        uses: ruby/setup-ruby@cacc9f1c0b3f4eb8a16a6bb0ed10897b43b9de49 # v1
        with:
          ruby-version: 3.3.0
      - name: Install asciidoctor-pdf / rouge
        run: gem install asciidoctor-pdf rouge
      - name: Setup java 21 for antora
        uses: actions/setup-java@6a0805fcefea3d4657a47ac4c165951e33482018 # v4
        with:
          distribution: 'temurin'
          java-version: '21'
      - name: Build antora docs zip distribution for the current branch
        run: ./gradlew docs
      - name: Upload docs/build to current workflow run
        uses: actions/upload-artifact@65462800fd760344b1a7b4382951275a0abb4808 # v4
        with:
          name: ${{ env.DOCS_ZIP }}
          path: ${{ env.DOCS_ZIP_PATH }}
          retention-days: 3
          if-no-files-found: error

=======
      run: ./gradlew ${{ matrix.test-type.arguments }}
>>>>>>> de65e292
  #deploy the snapshot artifacts to Artifactory
  deploySnapshot:
    name: deploySnapshot
    runs-on: ubuntu-20.04
    needs: [prepare, build-docs-zip]
    if: needs.prepare.outputs.versionType == 'SNAPSHOT'
    environment: snapshots
    steps:
    - uses: actions/checkout@692973e3d937129bcbf40652eb9f2f61becf3332 # tag=v4
    - name: Download JDK 9
      if: contains('main 3.6.x', github.base_ref)
      run: ${GITHUB_WORKSPACE}/.github/setup.sh
      shell: bash
    - name: Setup JDK 9
      if: contains('main 3.6.x', github.base_ref)
      uses: actions/setup-java@6a0805fcefea3d4657a47ac4c165951e33482018 # tag=v3
      with:
        distribution: 'jdkfile'
        java-version: 9.0.4
        jdkFile: /opt/openjdk/java9/OpenJDK9U-jdk_x64_linux_hotspot_9.0.4_11.tar.gz
    - name: Setup JDK 21
      if: contains('main 3.6.x', github.base_ref)
      uses: actions/setup-java@6a0805fcefea3d4657a47ac4c165951e33482018 # tag=v3
      with:
        distribution: 'temurin'
        java-version: 21
    - name: Setup JDK 8
      uses: actions/setup-java@6a0805fcefea3d4657a47ac4c165951e33482018 # tag=v3
      with:
        distribution: 'temurin'
        java-version: 8
    - name: Download antora docs-zip
      uses: actions/download-artifact@65a9edc5881444af0b9093a5e628f2fe47ea3b2e # v4
      with:
        name: ${{ env.DOCS_ZIP }}
        path: ${{ env.DOCS_ZIP_PATH }}
    - name: deploy
      env:
        ORG_GRADLE_PROJECT_artifactory_publish_username: ${{secrets.ARTIFACTORY_SNAPSHOT_USERNAME}}
        ORG_GRADLE_PROJECT_artifactory_publish_password: ${{secrets.ARTIFACTORY_PASSWORD}}
      run: |
          ./gradlew -Dorg.gradle.parallel=false assemble artifactoryPublish -Partifactory_publish_contextUrl=https://repo.spring.io -Partifactory_publish_repoKey=libs-snapshot-local

  #sign the milestone artifacts and deploy them to Artifactory
  deployMilestone:
    name: deployMilestone
    runs-on: ubuntu-20.04
    needs: [prepare, build-docs-zip]
    if: needs.prepare.outputs.versionType == 'MILESTONE'
    environment: releases
    steps:
    - uses: actions/checkout@692973e3d937129bcbf40652eb9f2f61becf3332 # tag=v4
    - name: Download JDK 9
      if: contains('main 3.6.x', github.base_ref)
      run: ${GITHUB_WORKSPACE}/.github/setup.sh
      shell: bash
    - name: Setup JDK 9
      if: contains('main 3.6.x', github.base_ref)
      uses: actions/setup-java@6a0805fcefea3d4657a47ac4c165951e33482018 # tag=v3
      with:
        distribution: 'jdkfile'
        java-version: 9.0.4
        jdkFile: /opt/openjdk/java9/OpenJDK9U-jdk_x64_linux_hotspot_9.0.4_11.tar.gz
    - name: Setup JDK 21
      if: contains('main 3.6.x', github.base_ref)
      uses: actions/setup-java@6a0805fcefea3d4657a47ac4c165951e33482018 # tag=v3
      with:
        distribution: 'temurin'
        java-version: 21
    - name: Setup JDK 8
      uses: actions/setup-java@6a0805fcefea3d4657a47ac4c165951e33482018 # tag=v3
      with:
        distribution: 'temurin'
        java-version: 8
    - name: Download antora docs-zip
      uses: actions/download-artifact@65a9edc5881444af0b9093a5e628f2fe47ea3b2e # v4
      with:
        name: ${{ env.DOCS_ZIP }}
        path: ${{ env.DOCS_ZIP_PATH }}
    - name: deploy
      env:
        ORG_GRADLE_PROJECT_artifactory_publish_username: ${{secrets.ARTIFACTORY_USERNAME}}
        ORG_GRADLE_PROJECT_artifactory_publish_password: ${{secrets.ARTIFACTORY_PASSWORD}}
        ORG_GRADLE_PROJECT_signingKey: ${{secrets.SIGNING_KEY}}
        ORG_GRADLE_PROJECT_signingPassword: ${{secrets.SIGNING_PASSPHRASE}}
      run: |
          ./gradlew -Dorg.gradle.parallel=false assemble sign artifactoryPublish -Partifactory_publish_contextUrl=https://repo.spring.io -Partifactory_publish_repoKey=libs-milestone-local

  #sign the release artifacts and deploy them to Artifactory
  deployRelease:
    name: deployRelease
    runs-on: ubuntu-20.04
    needs: [prepare, build-docs-zip]
    if: needs.prepare.outputs.versionType == 'RELEASE'
    environment: releases
    steps:
    - uses: actions/checkout@692973e3d937129bcbf40652eb9f2f61becf3332 # tag=v4
    - name: Download JDK 9
      if: contains('main 3.6.x', github.base_ref)
      run: ${GITHUB_WORKSPACE}/.github/setup.sh
      shell: bash
    - name: Setup JDK 9
      if: contains('main 3.6.x', github.base_ref)
      uses: actions/setup-java@6a0805fcefea3d4657a47ac4c165951e33482018 # tag=v3
      with:
        distribution: 'jdkfile'
        java-version: 9.0.4
        jdkFile: /opt/openjdk/java9/OpenJDK9U-jdk_x64_linux_hotspot_9.0.4_11.tar.gz
    - name: Setup JDK 21
      if: contains('main 3.6.x', github.base_ref)
      uses: actions/setup-java@6a0805fcefea3d4657a47ac4c165951e33482018 # tag=v3
      with:
        distribution: 'temurin'
        java-version: 21
    - name: Setup JDK 8
      uses: actions/setup-java@6a0805fcefea3d4657a47ac4c165951e33482018 # tag=v3
      with:
        distribution: 'temurin'
        java-version: 8
    - name: Download antora docs/build
      uses: actions/download-artifact@65a9edc5881444af0b9093a5e628f2fe47ea3b2e # v4
      with:
        name: ${{ env.DOCS_ZIP }}
        path: ${{ env.DOCS_ZIP_PATH }}
    - name: deploy
      env:
        ORG_GRADLE_PROJECT_artifactory_publish_username: ${{secrets.ARTIFACTORY_USERNAME}}
        ORG_GRADLE_PROJECT_artifactory_publish_password: ${{secrets.ARTIFACTORY_PASSWORD}}
        ORG_GRADLE_PROJECT_signingKey: ${{secrets.SIGNING_KEY}}
        ORG_GRADLE_PROJECT_signingPassword: ${{secrets.SIGNING_PASSPHRASE}}
        ORG_GRADLE_PROJECT_sonatypeUsername: ${{secrets.SONATYPE_USERNAME}}
        ORG_GRADLE_PROJECT_sonatypePassword: ${{secrets.SONATYPE_PASSWORD}}
      run: |
          ./gradlew -Dorg.gradle.parallel=false assemble sign artifactoryPublish -Partifactory_publish_contextUrl=https://repo.spring.io  -Partifactory_publish_repoKey=libs-release-local publishMavenJavaPublicationToSonatypeRepository

  tagMilestone:
    name: Tag milestone
    needs: [ prepare, deployMilestone ]
    runs-on: ubuntu-20.04
    permissions:
      contents: write
    steps:
      - uses: actions/checkout@692973e3d937129bcbf40652eb9f2f61becf3332 # tag=v4
      - name: tag
        run: |
          git config --local user.name 'reactorbot'
          git config --local user.email '32325210+reactorbot@users.noreply.github.com'
          git tag -m "Release milestone ${{ needs.prepare.outputs.fullVersion }}" v${{ needs.prepare.outputs.fullVersion }} ${{ github.sha }}
          git push --tags

  tagRelease:
    name: Tag release
    needs: [ prepare, deployRelease ]
    runs-on: ubuntu-20.04
    permissions:
      contents: write
    steps:
      - uses: actions/checkout@692973e3d937129bcbf40652eb9f2f61becf3332 # tag=v4
      - name: tag
        run: |
          git config --local user.name 'reactorbot'
          git config --local user.email '32325210+reactorbot@users.noreply.github.com'
          git tag -m "Release version ${{ needs.prepare.outputs.fullVersion }}" v${{ needs.prepare.outputs.fullVersion }} ${{ github.sha }}
          git push --tags

  cleanup:
    name: Cleanup docs-zip artifact
    needs: [ deploySnapshot, tagRelease, tagMilestone ]
    if: always() && (needs.deploySnapshot.result == 'success' || needs.tagRelease.result == 'success' || needs.tagMilestone.result == 'success')
    runs-on: ubuntu-20.04
    permissions:
      actions: write
    steps:
      - name: delete antora docs-zip artifact
        env:
          GITHUB_TOKEN: ${{ secrets.GITHUB_TOKEN }}
        run: |-
          ARTIFACTS_URL="/repos/${GITHUB_REPOSITORY}/actions/runs/${GITHUB_RUN_ID}/artifacts"
          ARTIFACT_ID=$(gh api -H 'Accept: application/vnd.github+json' -H 'X-GitHub-Api-Version: 2022-11-28' $ARTIFACTS_URL | jq -r '.artifacts[] | select(.name == "'$DOCS_ZIP'") | .id // ""')
          if [ -n "$ARTIFACT_ID" ]; then
            gh api --method DELETE -H 'Accept: application/vnd.github+json' -H 'X-GitHub-Api-Version: 2022-11-28' /repos/${{github.repository}}/actions/artifacts/$ARTIFACT_ID}
          fi

# For Gradle configuration of signing, see https://docs.gradle.org/current/userguide/signing_plugin.html#sec:in-memory-keys
# publishMavenJavaPublicationToSonatypeRepository only sends to a staging repository<|MERGE_RESOLUTION|>--- conflicted
+++ resolved
@@ -67,10 +67,7 @@
       run: ./gradlew qualifyVersionGha
     - name: run checks
       id: checks
-<<<<<<< HEAD
-      uses: gradle/actions/setup-gradle@d9c87d481d55275bb5441eef3fe0e46805f9ef70 # tag=v3
-      with:
-        arguments: ${{ matrix.test-type.arguments }}
+      run: ./gradlew ${{ matrix.test-type.arguments }}
 
   # Build the docs-zip antora doc for the current branch, and upload generated docs-zip to workflow run.
   # JDK21 is used because the antora plugin requires a JDK17 compatible version.
@@ -101,9 +98,6 @@
           retention-days: 3
           if-no-files-found: error
 
-=======
-      run: ./gradlew ${{ matrix.test-type.arguments }}
->>>>>>> de65e292
   #deploy the snapshot artifacts to Artifactory
   deploySnapshot:
     name: deploySnapshot
