name: publish
on:
  push:
    branches:
      # For branches, better to list them explicitly than regexp include.
      # Older branches are triggered using workflows present there
<<<<<<< HEAD
      - main
permissions: read-all
=======
      - 3.7.x
permissions: {}
>>>>>>> 1f3f015d

jobs:
  # General job notes: we DON'T want to cancel any previous runs, especially in the case of a "back to snapshots" build right after a release push
  # We specify the ubuntu version to minimize the chances we have to deal with a migration during a release
  prepare:
    # Notes on prepare: this job has no access to secrets, only github token. As a result, all non-core actions are centralized here
    # This includes the tagging and drafting of release notes. Still, when possible we favor plain run of gradle tasks
    runs-on: ubuntu-22.04
    strategy:
      fail-fast: false
      matrix:
        test-type:
          - type: core
            arguments: ":reactor-core:test --no-daemon"
          - type: core-java21
            arguments: ":reactor-core:java21Test --no-daemon"
          - type: other
            arguments: "check -x :reactor-core:test -x :reactor-core:java11Test -x :reactor-core:java21Test -x spotlessCheck -x :reactor-core:jcstress --no-daemon"
    name: prepare - ${{ matrix.test-type.type }} tests
    outputs:
      versionType: ${{ steps.version.outputs.versionType }}
      fullVersion: ${{ steps.version.outputs.fullVersion }}
    steps:
    - uses: actions/checkout@11bd71901bbe5b1630ceea73d27597364c9af683 # tag=v4
    - name: Set up Ruby for asciidoctor-pdf
      uses: ruby/setup-ruby@a4effe49ee8ee5b8b5091268c473a4628afb5651 # v1
      with:
        ruby-version: 3.3.0
    - name: Install asciidoctor-pdf / rouge
      run: gem install asciidoctor-pdf rouge
    - name: Setup JDK 8
      uses: actions/setup-java@c5195efecf7bdfc987ee8bae7a71cb8b11521c00 # tag=v3
      with:
        distribution: 'temurin'
        java-version: 8
    - name: Setup JDK 11
      if: contains('main 3.7.x', github.base_ref)
      uses: actions/setup-java@c5195efecf7bdfc987ee8bae7a71cb8b11521c00 # tag=v3
      with:
        distribution: 'temurin'
        java-version: 11
    - name: Setup JDK 21
      if: contains('main 3.7.x', github.base_ref)
      uses: actions/setup-java@c5195efecf7bdfc987ee8bae7a71cb8b11521c00 # tag=v3
      with:
        distribution: 'temurin'
        java-version: 21
    - name: Setup Gradle
      uses: gradle/actions/setup-gradle@ac638b010cf58a27ee6c972d7336334ccaf61c96
    - name: interpret version
      id: version
      #we only run the qualifyVersionGha task so that no other console printing can hijack this step's output
      #output: versionType, fullVersion
      #fails if versionType is BAD, which interrupts the workflow
      run: ./gradlew qualifyVersionGha
    - name: run checks
      id: checks
      run: ./gradlew ${{ matrix.test-type.arguments }}

  #deploy the snapshot artifacts to Artifactory
  deploySnapshot:
    name: deploySnapshot
    runs-on: ubuntu-22.04
    needs: [prepare]
    if: needs.prepare.outputs.versionType == 'SNAPSHOT'
    environment: snapshots
    steps:
    - uses: actions/checkout@11bd71901bbe5b1630ceea73d27597364c9af683 # v4
    - name: Set up Ruby for asciidoctor-pdf
      uses: ruby/setup-ruby@a4effe49ee8ee5b8b5091268c473a4628afb5651 # v1
      with:
        ruby-version: 3.3.0
    - name: Install asciidoctor-pdf / rouge
      run: gem install asciidoctor-pdf rouge
    - name: Setup JDK 8
      uses: actions/setup-java@c5195efecf7bdfc987ee8bae7a71cb8b11521c00 # tag=v3
      with:
        distribution: 'temurin'
        java-version: 8
    - name: Setup JDK 11
      if: contains('main 3.7.x', github.base_ref)
      uses: actions/setup-java@c5195efecf7bdfc987ee8bae7a71cb8b11521c00 # tag=v3
      with:
        distribution: 'temurin'
        java-version: 11
    - name: Setup JDK 21
      if: contains('main 3.7.x', github.base_ref)
      uses: actions/setup-java@c5195efecf7bdfc987ee8bae7a71cb8b11521c00 # tag=v3
      with:
        distribution: 'temurin'
        java-version: 21
    - name: deploy
      env:
        ORG_GRADLE_PROJECT_artifactory_publish_username: ${{secrets.ARTIFACTORY_SNAPSHOT_USERNAME}}
        ORG_GRADLE_PROJECT_artifactory_publish_password: ${{secrets.ARTIFACTORY_PASSWORD}}
      run: |
          ./gradlew -Dorg.gradle.parallel=false assemble artifactoryPublish -Partifactory_publish_contextUrl=https://repo.spring.io -Partifactory_publish_repoKey=libs-snapshot-local

  #sign the milestone artifacts and deploy them to Artifactory
  deployMilestone:
    name: deployMilestone
    runs-on: ubuntu-22.04
    needs: [prepare]
    if: needs.prepare.outputs.versionType == 'MILESTONE'
    environment: releases
    steps:
    - uses: actions/checkout@11bd71901bbe5b1630ceea73d27597364c9af683 # tag=v4
    - name: Set up Ruby for asciidoctor-pdf
      uses: ruby/setup-ruby@a4effe49ee8ee5b8b5091268c473a4628afb5651 # v1
      with:
        ruby-version: 3.3.0
    - name: Install asciidoctor-pdf / rouge
      run: gem install asciidoctor-pdf rouge
    - name: Setup JDK 8
      uses: actions/setup-java@c5195efecf7bdfc987ee8bae7a71cb8b11521c00 # tag=v3
      with:
        distribution: 'temurin'
        java-version: 8
    - name: Setup JDK 11
      if: contains('main 3.7.x', github.base_ref)
      uses: actions/setup-java@c5195efecf7bdfc987ee8bae7a71cb8b11521c00 # tag=v3
      with:
        distribution: 'temurin'
        java-version: 11
    - name: Setup JDK 21
      if: contains('main 3.7.x', github.base_ref)
      uses: actions/setup-java@c5195efecf7bdfc987ee8bae7a71cb8b11521c00 # tag=v3
      with:
        distribution: 'temurin'
        java-version: 21
    - name: deploy
      env:
        ORG_GRADLE_PROJECT_artifactory_publish_username: ${{secrets.ARTIFACTORY_USERNAME}}
        ORG_GRADLE_PROJECT_artifactory_publish_password: ${{secrets.ARTIFACTORY_PASSWORD}}
        ORG_GRADLE_PROJECT_signingKey: ${{secrets.SIGNING_KEY}}
        ORG_GRADLE_PROJECT_signingPassword: ${{secrets.SIGNING_PASSPHRASE}}
        ORG_GRADLE_PROJECT_sonatypeUsername: ${{secrets.SONATYPE_USERNAME}}
        ORG_GRADLE_PROJECT_sonatypePassword: ${{secrets.SONATYPE_PASSWORD}}
      run: |
          ./gradlew -Dorg.gradle.parallel=false assemble sign artifactoryPublish -Partifactory_publish_contextUrl=https://repo.spring.io -Partifactory_publish_repoKey=libs-milestone-local publishMavenJavaPublicationToSonatypeRepository
    - name: Stage the milestone
      env:
        ORG_GRADLE_PROJECT_sonatypeUsername: ${{secrets.SONATYPE_USERNAME}}
        ORG_GRADLE_PROJECT_sonatypePassword: ${{secrets.SONATYPE_PASSWORD}}
      run: |
          GRADLE_PUBLISH_MAVEN_AUTHORIZATION=$(echo "${ORG_GRADLE_PROJECT_sonatypeUsername}:${ORG_GRADLE_PROJECT_sonatypePassword}" | base64)
          echo "Searching for opened repository..."
          REPOSITORY_RESPONSE=$(curl -s -X GET \
          -H "Authorization: Bearer ${GRADLE_PUBLISH_MAVEN_AUTHORIZATION}" \
          "https://ossrh-staging-api.central.sonatype.com/manual/search/repositories?state=open")
          REPOSITORY_KEY=$(echo "${REPOSITORY_RESPONSE}" | grep -o '"key":"[^"]*"' | head -1 | cut -d':' -f2 | tr -d '"')
          echo "Triggering uploading..."
          curl -s -X POST \
          -H "Authorization: Bearer ${GRADLE_PUBLISH_MAVEN_AUTHORIZATION}" \
          "https://ossrh-staging-api.central.sonatype.com/manual/upload/repository/${REPOSITORY_KEY}?publishing_type=user_managed"

  #sign the release artifacts and deploy them to Artifactory
  deployRelease:
    name: deployRelease
    runs-on: ubuntu-22.04
    needs: [prepare]
    if: needs.prepare.outputs.versionType == 'RELEASE'
    environment: releases
    steps:
    - uses: actions/checkout@11bd71901bbe5b1630ceea73d27597364c9af683 # tag=v4
    - name: Set up Ruby for asciidoctor-pdf
      uses: ruby/setup-ruby@a4effe49ee8ee5b8b5091268c473a4628afb5651 # v1
      with:
        ruby-version: 3.3.0
    - name: Install asciidoctor-pdf / rouge
      run: gem install asciidoctor-pdf rouge
    - name: Setup JDK 8
      uses: actions/setup-java@c5195efecf7bdfc987ee8bae7a71cb8b11521c00 # tag=v3
      with:
        distribution: 'temurin'
        java-version: 8
    - name: Setup JDK 11
      if: contains('main 3.7.x', github.base_ref)
      uses: actions/setup-java@c5195efecf7bdfc987ee8bae7a71cb8b11521c00 # tag=v3
      with:
        distribution: 'temurin'
        java-version: 11
    - name: Setup JDK 21
      if: contains('main 3.7.x', github.base_ref)
      uses: actions/setup-java@c5195efecf7bdfc987ee8bae7a71cb8b11521c00 # tag=v3
      with:
        distribution: 'temurin'
        java-version: 21
    - name: deploy
      env:
        ORG_GRADLE_PROJECT_artifactory_publish_username: ${{secrets.ARTIFACTORY_USERNAME}}
        ORG_GRADLE_PROJECT_artifactory_publish_password: ${{secrets.ARTIFACTORY_PASSWORD}}
        ORG_GRADLE_PROJECT_signingKey: ${{secrets.SIGNING_KEY}}
        ORG_GRADLE_PROJECT_signingPassword: ${{secrets.SIGNING_PASSPHRASE}}
        ORG_GRADLE_PROJECT_sonatypeUsername: ${{secrets.SONATYPE_USERNAME}}
        ORG_GRADLE_PROJECT_sonatypePassword: ${{secrets.SONATYPE_PASSWORD}}
      run: |
          ./gradlew -Dorg.gradle.parallel=false assemble sign artifactoryPublish -Partifactory_publish_contextUrl=https://repo.spring.io  -Partifactory_publish_repoKey=libs-release-local publishMavenJavaPublicationToSonatypeRepository
    - name: Stage the release
      env:
        ORG_GRADLE_PROJECT_sonatypeUsername: ${{secrets.SONATYPE_USERNAME}}
        ORG_GRADLE_PROJECT_sonatypePassword: ${{secrets.SONATYPE_PASSWORD}}
      run: |
          GRADLE_PUBLISH_MAVEN_AUTHORIZATION=$(echo "${ORG_GRADLE_PROJECT_sonatypeUsername}:${ORG_GRADLE_PROJECT_sonatypePassword}" | base64)
          echo "Searching for opened repository..."
          REPOSITORY_RESPONSE=$(curl -s -X GET \
          -H "Authorization: Bearer ${GRADLE_PUBLISH_MAVEN_AUTHORIZATION}" \
          "https://ossrh-staging-api.central.sonatype.com/manual/search/repositories?state=open")
          REPOSITORY_KEY=$(echo "${REPOSITORY_RESPONSE}" | grep -o '"key":"[^"]*"' | head -1 | cut -d':' -f2 | tr -d '"')
          echo "Triggering uploading..."
          curl -s -X POST \
          -H "Authorization: Bearer ${GRADLE_PUBLISH_MAVEN_AUTHORIZATION}" \
          "https://ossrh-staging-api.central.sonatype.com/manual/upload/repository/${REPOSITORY_KEY}?publishing_type=user_managed"

  tagMilestone:
    name: Tag milestone
    needs: [ prepare, deployMilestone ]
    runs-on: ubuntu-22.04
    permissions:
      contents: write
    steps:
      - uses: actions/checkout@11bd71901bbe5b1630ceea73d27597364c9af683 # tag=v4
      - name: tag
        run: |
          git config --local user.name 'reactorbot'
          git config --local user.email '32325210+reactorbot@users.noreply.github.com'
          git tag -m "Release milestone ${{ needs.prepare.outputs.fullVersion }}" v${{ needs.prepare.outputs.fullVersion }} ${{ github.sha }}
          git push --tags

  tagRelease:
    name: Tag release
    needs: [ prepare, deployRelease ]
    runs-on: ubuntu-22.04
    permissions:
      contents: write
    steps:
      - uses: actions/checkout@11bd71901bbe5b1630ceea73d27597364c9af683 # tag=v4
      - name: tag
        run: |
          git config --local user.name 'reactorbot'
          git config --local user.email '32325210+reactorbot@users.noreply.github.com'
          git tag -m "Release version ${{ needs.prepare.outputs.fullVersion }}" v${{ needs.prepare.outputs.fullVersion }} ${{ github.sha }}
          git push --tags
# For Gradle configuration of signing, see https://docs.gradle.org/current/userguide/signing_plugin.html#sec:in-memory-keys
# publishMavenJavaPublicationToSonatypeRepository only sends to a staging repository<|MERGE_RESOLUTION|>--- conflicted
+++ resolved
@@ -4,13 +4,8 @@
     branches:
       # For branches, better to list them explicitly than regexp include.
       # Older branches are triggered using workflows present there
-<<<<<<< HEAD
       - main
-permissions: read-all
-=======
-      - 3.7.x
 permissions: {}
->>>>>>> 1f3f015d
 
 jobs:
   # General job notes: we DON'T want to cancel any previous runs, especially in the case of a "back to snapshots" build right after a release push
