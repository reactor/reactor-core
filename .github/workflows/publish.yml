--- conflicted
+++ resolved
@@ -41,19 +41,9 @@
       with:
         distribution: 'temurin'
         java-version: 8
-<<<<<<< HEAD
-    - name: Setup JDK 11
-      if: contains('main 3.7.x', github.base_ref)
-      uses: actions/setup-java@3a4f6e1af504cf6a31855fa899c6aa5355ba6c12 # tag=v3
-=======
-    - name: Download JDK 9
-      if: contains('3.6.x', github.base_ref)
-      run: ${GITHUB_WORKSPACE}/.github/setup.sh
-      shell: bash
-    - name: Setup JDK 9
-      if: contains('3.6.x', github.base_ref)
-      uses: actions/setup-java@c5195efecf7bdfc987ee8bae7a71cb8b11521c00 # tag=v3
->>>>>>> 0531066f
+    - name: Setup JDK 11
+      if: contains('main 3.7.x', github.base_ref)
+      uses: actions/setup-java@c5195efecf7bdfc987ee8bae7a71cb8b11521c00 # tag=v3
       with:
         distribution: 'temurin'
         java-version: 11
@@ -95,19 +85,9 @@
       with:
         distribution: 'temurin'
         java-version: 8
-<<<<<<< HEAD
-    - name: Setup JDK 11
-      if: contains('main 3.7.x', github.base_ref)
-      uses: actions/setup-java@3a4f6e1af504cf6a31855fa899c6aa5355ba6c12 # tag=v3
-=======
-    - name: Download JDK 9
-      if: contains('3.6.x', github.base_ref)
-      run: ${GITHUB_WORKSPACE}/.github/setup.sh
-      shell: bash
-    - name: Setup JDK 9
-      if: contains('3.6.x', github.base_ref)
-      uses: actions/setup-java@c5195efecf7bdfc987ee8bae7a71cb8b11521c00 # tag=v3
->>>>>>> 0531066f
+    - name: Setup JDK 11
+      if: contains('main 3.7.x', github.base_ref)
+      uses: actions/setup-java@c5195efecf7bdfc987ee8bae7a71cb8b11521c00 # tag=v3
       with:
         distribution: 'temurin'
         java-version: 11
@@ -144,19 +124,9 @@
       with:
         distribution: 'temurin'
         java-version: 8
-<<<<<<< HEAD
-    - name: Setup JDK 11
-      if: contains('main 3.7.x', github.base_ref)
-      uses: actions/setup-java@3a4f6e1af504cf6a31855fa899c6aa5355ba6c12 # tag=v3
-=======
-    - name: Download JDK 9
-      if: contains('3.6.x', github.base_ref)
-      run: ${GITHUB_WORKSPACE}/.github/setup.sh
-      shell: bash
-    - name: Setup JDK 9
-      if: contains('3.6.x', github.base_ref)
-      uses: actions/setup-java@c5195efecf7bdfc987ee8bae7a71cb8b11521c00 # tag=v3
->>>>>>> 0531066f
+    - name: Setup JDK 11
+      if: contains('main 3.7.x', github.base_ref)
+      uses: actions/setup-java@c5195efecf7bdfc987ee8bae7a71cb8b11521c00 # tag=v3
       with:
         distribution: 'temurin'
         java-version: 11
@@ -195,19 +165,9 @@
       with:
         distribution: 'temurin'
         java-version: 8
-<<<<<<< HEAD
-    - name: Setup JDK 11
-      if: contains('main 3.7.x', github.base_ref)
-      uses: actions/setup-java@3a4f6e1af504cf6a31855fa899c6aa5355ba6c12 # tag=v3
-=======
-    - name: Download JDK 9
-      if: contains('3.6.x', github.base_ref)
-      run: ${GITHUB_WORKSPACE}/.github/setup.sh
-      shell: bash
-    - name: Setup JDK 9
-      if: contains('3.6.x', github.base_ref)
-      uses: actions/setup-java@c5195efecf7bdfc987ee8bae7a71cb8b11521c00 # tag=v3
->>>>>>> 0531066f
+    - name: Setup JDK 11
+      if: contains('main 3.7.x', github.base_ref)
+      uses: actions/setup-java@c5195efecf7bdfc987ee8bae7a71cb8b11521c00 # tag=v3
       with:
         distribution: 'temurin'
         java-version: 11
