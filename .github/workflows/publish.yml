name: publish
on:
  push:
    branches:
      # For branches, better to list them explicitly than regexp include.
      # Older branches are triggered using workflows present there
      - main
permissions: read-all

env:
  DOCS_ZIP: docs-zip
  DOCS_ZIP_PATH: docs/build/distributions

jobs:
  # General job notes: we DON'T want to cancel any previous runs, especially in the case of a "back to snapshots" build right after a release push
  # We specify the ubuntu version to minimize the chances we have to deal with a migration during a release
  prepare:
    # Notes on prepare: this job has no access to secrets, only github token. As a result, all non-core actions are centralized here
    # This includes the tagging and drafting of release notes. Still, when possible we favor plain run of gradle tasks
    runs-on: ubuntu-20.04
    strategy:
      fail-fast: false
      matrix:
        test-type:
          - type: core
            arguments: ":reactor-core:test --no-daemon"
          - type: core-java21
            arguments: ":reactor-core:java21Test --no-daemon"
          - type: other
            arguments: "check -x :reactor-core:test -x :reactor-core:java11Test -x :reactor-core:java21Test -x spotlessCheck -x :reactor-core:jcstress --no-daemon"
    name: prepare - ${{ matrix.test-type.type }} tests
    outputs:
      versionType: ${{ steps.version.outputs.versionType }}
      fullVersion: ${{ steps.version.outputs.fullVersion }}
    steps:
<<<<<<< HEAD
    - uses: actions/checkout@eef61447b9ff4aafe5dcd4e0bbf5d482be7e7871 # tag=v4
    - name: Setup JDK 11
      if: contains('main', github.base_ref)
=======
    - uses: actions/checkout@11bd71901bbe5b1630ceea73d27597364c9af683 # tag=v4
    - name: Download JDK 9
      if: contains('3.6.x', github.base_ref)
      run: ${GITHUB_WORKSPACE}/.github/setup.sh
      shell: bash
    - name: Setup JDK 9
      if: contains('3.6.x', github.base_ref)
>>>>>>> 74c77118
      uses: actions/setup-java@8df1039502a15bceb9433410b1a100fbe190c53b # tag=v3
      with:
        distribution: 'temurin'
        java-version: 11
    - name: Setup JDK 21
      if: contains('main 3.6.x', github.base_ref)
      uses: actions/setup-java@8df1039502a15bceb9433410b1a100fbe190c53b # tag=v3
      with:
        distribution: 'temurin'
        java-version: 21
    - name: Setup JDK 8
      uses: actions/setup-java@8df1039502a15bceb9433410b1a100fbe190c53b # tag=v3
      with:
        distribution: 'temurin'
        java-version: 8
    - name: Setup Gradle
      uses: gradle/actions/setup-gradle@d156388eb19639ec20ade50009f3d199ce1e2808
    - name: interpret version
      id: version
      #we only run the qualifyVersionGha task so that no other console printing can hijack this step's output
      #output: versionType, fullVersion
      #fails if versionType is BAD, which interrupts the workflow
      run: ./gradlew qualifyVersionGha
    - name: run checks
      id: checks
      run: ./gradlew ${{ matrix.test-type.arguments }}

  # Build the docs-zip antora doc for the current branch, and upload generated docs-zip to workflow run.
  # JDK21 is used because the antora plugin requires a JDK17 compatible version.
  # Each deploy job can then download the docs-zip to ./docs/build/distributions/ in order to let it be included in published artifacts.
  # (see gradle/setup.gradle publications which includes docs zip file, if found from docs/build/distributions directory)
  build-docs-zip:
    runs-on: ubuntu-20.04
    steps:
      - uses: actions/checkout@eef61447b9ff4aafe5dcd4e0bbf5d482be7e7871 # v4
      - name: Set up Ruby for asciidoctor-pdf
        uses: ruby/setup-ruby@cacc9f1c0b3f4eb8a16a6bb0ed10897b43b9de49 # v1
        with:
          ruby-version: 3.3.0
      - name: Install asciidoctor-pdf / rouge
        run: gem install asciidoctor-pdf rouge
      - name: Setup java 21 for antora
        uses: actions/setup-java@8df1039502a15bceb9433410b1a100fbe190c53b # v4
        with:
          distribution: 'temurin'
          java-version: '21'
      - name: Build antora docs zip distribution for the current branch
        run: ./gradlew docs
      - name: Upload docs/build to current workflow run
        uses: actions/upload-artifact@65462800fd760344b1a7b4382951275a0abb4808 # v4
        with:
          name: ${{ env.DOCS_ZIP }}
          path: ${{ env.DOCS_ZIP_PATH }}
          retention-days: 3
          if-no-files-found: error

  #deploy the snapshot artifacts to Artifactory
  deploySnapshot:
    name: deploySnapshot
    runs-on: ubuntu-20.04
    needs: [prepare, build-docs-zip]
    if: needs.prepare.outputs.versionType == 'SNAPSHOT'
    environment: snapshots
    steps:
<<<<<<< HEAD
    - uses: actions/checkout@eef61447b9ff4aafe5dcd4e0bbf5d482be7e7871 # tag=v4
    - name: Setup JDK 11
      if: contains('main', github.base_ref)
=======
    - uses: actions/checkout@11bd71901bbe5b1630ceea73d27597364c9af683 # tag=v4
    - name: Download JDK 9
      if: contains('3.6.x', github.base_ref)
      run: ${GITHUB_WORKSPACE}/.github/setup.sh
      shell: bash
    - name: Setup JDK 9
      if: contains('3.6.x', github.base_ref)
>>>>>>> 74c77118
      uses: actions/setup-java@8df1039502a15bceb9433410b1a100fbe190c53b # tag=v3
      with:
        distribution: 'temurin'
        java-version: 11
    - name: Setup JDK 21
      if: contains('main 3.6.x', github.base_ref)
      uses: actions/setup-java@8df1039502a15bceb9433410b1a100fbe190c53b # tag=v3
      with:
        distribution: 'temurin'
        java-version: 21
    - name: Setup JDK 8
      uses: actions/setup-java@8df1039502a15bceb9433410b1a100fbe190c53b # tag=v3
      with:
        distribution: 'temurin'
        java-version: 8
    - name: Download antora docs-zip
      uses: actions/download-artifact@65a9edc5881444af0b9093a5e628f2fe47ea3b2e # v4
      with:
        name: ${{ env.DOCS_ZIP }}
        path: ${{ env.DOCS_ZIP_PATH }}
    - name: deploy
      env:
        ORG_GRADLE_PROJECT_artifactory_publish_username: ${{secrets.ARTIFACTORY_SNAPSHOT_USERNAME}}
        ORG_GRADLE_PROJECT_artifactory_publish_password: ${{secrets.ARTIFACTORY_PASSWORD}}
      run: |
          ./gradlew -Dorg.gradle.parallel=false assemble artifactoryPublish -Partifactory_publish_contextUrl=https://repo.spring.io -Partifactory_publish_repoKey=libs-snapshot-local

  #sign the milestone artifacts and deploy them to Artifactory
  deployMilestone:
    name: deployMilestone
    runs-on: ubuntu-20.04
    needs: [prepare, build-docs-zip]
    if: needs.prepare.outputs.versionType == 'MILESTONE'
    environment: releases
    steps:
<<<<<<< HEAD
    - uses: actions/checkout@eef61447b9ff4aafe5dcd4e0bbf5d482be7e7871 # tag=v4
    - name: Setup JDK 11
      if: contains('main', github.base_ref)
=======
    - uses: actions/checkout@11bd71901bbe5b1630ceea73d27597364c9af683 # tag=v4
    - name: Download JDK 9
      if: contains('3.6.x', github.base_ref)
      run: ${GITHUB_WORKSPACE}/.github/setup.sh
      shell: bash
    - name: Setup JDK 9
      if: contains('3.6.x', github.base_ref)
>>>>>>> 74c77118
      uses: actions/setup-java@8df1039502a15bceb9433410b1a100fbe190c53b # tag=v3
      with:
        distribution: 'temurin'
        java-version: 11
    - name: Setup JDK 21
      if: contains('main 3.6.x', github.base_ref)
      uses: actions/setup-java@8df1039502a15bceb9433410b1a100fbe190c53b # tag=v3
      with:
        distribution: 'temurin'
        java-version: 21
    - name: Setup JDK 8
      uses: actions/setup-java@8df1039502a15bceb9433410b1a100fbe190c53b # tag=v3
      with:
        distribution: 'temurin'
        java-version: 8
    - name: Download antora docs-zip
      uses: actions/download-artifact@65a9edc5881444af0b9093a5e628f2fe47ea3b2e # v4
      with:
        name: ${{ env.DOCS_ZIP }}
        path: ${{ env.DOCS_ZIP_PATH }}
    - name: deploy
      env:
        ORG_GRADLE_PROJECT_artifactory_publish_username: ${{secrets.ARTIFACTORY_USERNAME}}
        ORG_GRADLE_PROJECT_artifactory_publish_password: ${{secrets.ARTIFACTORY_PASSWORD}}
        ORG_GRADLE_PROJECT_signingKey: ${{secrets.SIGNING_KEY}}
        ORG_GRADLE_PROJECT_signingPassword: ${{secrets.SIGNING_PASSPHRASE}}
      run: |
          ./gradlew -Dorg.gradle.parallel=false assemble sign artifactoryPublish -Partifactory_publish_contextUrl=https://repo.spring.io -Partifactory_publish_repoKey=libs-milestone-local

  #sign the release artifacts and deploy them to Artifactory
  deployRelease:
    name: deployRelease
    runs-on: ubuntu-20.04
    needs: [prepare, build-docs-zip]
    if: needs.prepare.outputs.versionType == 'RELEASE'
    environment: releases
    steps:
<<<<<<< HEAD
    - uses: actions/checkout@eef61447b9ff4aafe5dcd4e0bbf5d482be7e7871 # tag=v4
    - name: Setup JDK 11
      if: contains('main', github.base_ref)
=======
    - uses: actions/checkout@11bd71901bbe5b1630ceea73d27597364c9af683 # tag=v4
    - name: Download JDK 9
      if: contains('3.6.x', github.base_ref)
      run: ${GITHUB_WORKSPACE}/.github/setup.sh
      shell: bash
    - name: Setup JDK 9
      if: contains('3.6.x', github.base_ref)
>>>>>>> 74c77118
      uses: actions/setup-java@8df1039502a15bceb9433410b1a100fbe190c53b # tag=v3
      with:
        distribution: 'temurin'
        java-version: 11
    - name: Setup JDK 21
      if: contains('main 3.6.x', github.base_ref)
      uses: actions/setup-java@8df1039502a15bceb9433410b1a100fbe190c53b # tag=v3
      with:
        distribution: 'temurin'
        java-version: 21
    - name: Setup JDK 8
      uses: actions/setup-java@8df1039502a15bceb9433410b1a100fbe190c53b # tag=v3
      with:
        distribution: 'temurin'
        java-version: 8
    - name: Download antora docs/build
      uses: actions/download-artifact@65a9edc5881444af0b9093a5e628f2fe47ea3b2e # v4
      with:
        name: ${{ env.DOCS_ZIP }}
        path: ${{ env.DOCS_ZIP_PATH }}
    - name: deploy
      env:
        ORG_GRADLE_PROJECT_artifactory_publish_username: ${{secrets.ARTIFACTORY_USERNAME}}
        ORG_GRADLE_PROJECT_artifactory_publish_password: ${{secrets.ARTIFACTORY_PASSWORD}}
        ORG_GRADLE_PROJECT_signingKey: ${{secrets.SIGNING_KEY}}
        ORG_GRADLE_PROJECT_signingPassword: ${{secrets.SIGNING_PASSPHRASE}}
        ORG_GRADLE_PROJECT_sonatypeUsername: ${{secrets.SONATYPE_USERNAME}}
        ORG_GRADLE_PROJECT_sonatypePassword: ${{secrets.SONATYPE_PASSWORD}}
      run: |
          ./gradlew -Dorg.gradle.parallel=false assemble sign artifactoryPublish -Partifactory_publish_contextUrl=https://repo.spring.io  -Partifactory_publish_repoKey=libs-release-local publishMavenJavaPublicationToSonatypeRepository

  tagMilestone:
    name: Tag milestone
    needs: [ prepare, deployMilestone ]
    runs-on: ubuntu-20.04
    permissions:
      contents: write
    steps:
      - uses: actions/checkout@11bd71901bbe5b1630ceea73d27597364c9af683 # tag=v4
      - name: tag
        run: |
          git config --local user.name 'reactorbot'
          git config --local user.email '32325210+reactorbot@users.noreply.github.com'
          git tag -m "Release milestone ${{ needs.prepare.outputs.fullVersion }}" v${{ needs.prepare.outputs.fullVersion }} ${{ github.sha }}
          git push --tags

  tagRelease:
    name: Tag release
    needs: [ prepare, deployRelease ]
    runs-on: ubuntu-20.04
    permissions:
      contents: write
    steps:
      - uses: actions/checkout@11bd71901bbe5b1630ceea73d27597364c9af683 # tag=v4
      - name: tag
        run: |
          git config --local user.name 'reactorbot'
          git config --local user.email '32325210+reactorbot@users.noreply.github.com'
          git tag -m "Release version ${{ needs.prepare.outputs.fullVersion }}" v${{ needs.prepare.outputs.fullVersion }} ${{ github.sha }}
          git push --tags

  cleanup:
    name: Cleanup docs-zip artifact
    needs: [ deploySnapshot, tagRelease, tagMilestone ]
    if: always() && (needs.deploySnapshot.result == 'success' || needs.tagRelease.result == 'success' || needs.tagMilestone.result == 'success')
    runs-on: ubuntu-20.04
    permissions:
      actions: write
    steps:
      - name: delete antora docs-zip artifact
        env:
          GITHUB_TOKEN: ${{ secrets.GITHUB_TOKEN }}
        run: |-
          ARTIFACTS_URL="/repos/${GITHUB_REPOSITORY}/actions/runs/${GITHUB_RUN_ID}/artifacts"
          ARTIFACT_ID=$(gh api -H 'Accept: application/vnd.github+json' -H 'X-GitHub-Api-Version: 2022-11-28' $ARTIFACTS_URL | jq -r '.artifacts[] | select(.name == "'$DOCS_ZIP'") | .id // ""')
          if [ -n "$ARTIFACT_ID" ]; then
            gh api --method DELETE -H 'Accept: application/vnd.github+json' -H 'X-GitHub-Api-Version: 2022-11-28' /repos/${{github.repository}}/actions/artifacts/$ARTIFACT_ID}
          fi

# For Gradle configuration of signing, see https://docs.gradle.org/current/userguide/signing_plugin.html#sec:in-memory-keys
# publishMavenJavaPublicationToSonatypeRepository only sends to a staging repository<|MERGE_RESOLUTION|>--- conflicted
+++ resolved
@@ -33,19 +33,9 @@
       versionType: ${{ steps.version.outputs.versionType }}
       fullVersion: ${{ steps.version.outputs.fullVersion }}
     steps:
-<<<<<<< HEAD
-    - uses: actions/checkout@eef61447b9ff4aafe5dcd4e0bbf5d482be7e7871 # tag=v4
-    - name: Setup JDK 11
-      if: contains('main', github.base_ref)
-=======
-    - uses: actions/checkout@11bd71901bbe5b1630ceea73d27597364c9af683 # tag=v4
-    - name: Download JDK 9
-      if: contains('3.6.x', github.base_ref)
-      run: ${GITHUB_WORKSPACE}/.github/setup.sh
-      shell: bash
-    - name: Setup JDK 9
-      if: contains('3.6.x', github.base_ref)
->>>>>>> 74c77118
+    - uses: actions/checkout@11bd71901bbe5b1630ceea73d27597364c9af683 # tag=v4
+    - name: Setup JDK 11
+      if: contains('main', github.base_ref)
       uses: actions/setup-java@8df1039502a15bceb9433410b1a100fbe190c53b # tag=v3
       with:
         distribution: 'temurin'
@@ -80,7 +70,7 @@
   build-docs-zip:
     runs-on: ubuntu-20.04
     steps:
-      - uses: actions/checkout@eef61447b9ff4aafe5dcd4e0bbf5d482be7e7871 # v4
+      - uses: actions/checkout@11bd71901bbe5b1630ceea73d27597364c9af683 # v4
       - name: Set up Ruby for asciidoctor-pdf
         uses: ruby/setup-ruby@cacc9f1c0b3f4eb8a16a6bb0ed10897b43b9de49 # v1
         with:
@@ -110,19 +100,9 @@
     if: needs.prepare.outputs.versionType == 'SNAPSHOT'
     environment: snapshots
     steps:
-<<<<<<< HEAD
-    - uses: actions/checkout@eef61447b9ff4aafe5dcd4e0bbf5d482be7e7871 # tag=v4
-    - name: Setup JDK 11
-      if: contains('main', github.base_ref)
-=======
-    - uses: actions/checkout@11bd71901bbe5b1630ceea73d27597364c9af683 # tag=v4
-    - name: Download JDK 9
-      if: contains('3.6.x', github.base_ref)
-      run: ${GITHUB_WORKSPACE}/.github/setup.sh
-      shell: bash
-    - name: Setup JDK 9
-      if: contains('3.6.x', github.base_ref)
->>>>>>> 74c77118
+    - uses: actions/checkout@11bd71901bbe5b1630ceea73d27597364c9af683 # tag=v4
+    - name: Setup JDK 11
+      if: contains('main', github.base_ref)
       uses: actions/setup-java@8df1039502a15bceb9433410b1a100fbe190c53b # tag=v3
       with:
         distribution: 'temurin'
@@ -158,19 +138,9 @@
     if: needs.prepare.outputs.versionType == 'MILESTONE'
     environment: releases
     steps:
-<<<<<<< HEAD
-    - uses: actions/checkout@eef61447b9ff4aafe5dcd4e0bbf5d482be7e7871 # tag=v4
-    - name: Setup JDK 11
-      if: contains('main', github.base_ref)
-=======
-    - uses: actions/checkout@11bd71901bbe5b1630ceea73d27597364c9af683 # tag=v4
-    - name: Download JDK 9
-      if: contains('3.6.x', github.base_ref)
-      run: ${GITHUB_WORKSPACE}/.github/setup.sh
-      shell: bash
-    - name: Setup JDK 9
-      if: contains('3.6.x', github.base_ref)
->>>>>>> 74c77118
+    - uses: actions/checkout@11bd71901bbe5b1630ceea73d27597364c9af683 # tag=v4
+    - name: Setup JDK 11
+      if: contains('main', github.base_ref)
       uses: actions/setup-java@8df1039502a15bceb9433410b1a100fbe190c53b # tag=v3
       with:
         distribution: 'temurin'
@@ -208,19 +178,9 @@
     if: needs.prepare.outputs.versionType == 'RELEASE'
     environment: releases
     steps:
-<<<<<<< HEAD
-    - uses: actions/checkout@eef61447b9ff4aafe5dcd4e0bbf5d482be7e7871 # tag=v4
-    - name: Setup JDK 11
-      if: contains('main', github.base_ref)
-=======
-    - uses: actions/checkout@11bd71901bbe5b1630ceea73d27597364c9af683 # tag=v4
-    - name: Download JDK 9
-      if: contains('3.6.x', github.base_ref)
-      run: ${GITHUB_WORKSPACE}/.github/setup.sh
-      shell: bash
-    - name: Setup JDK 9
-      if: contains('3.6.x', github.base_ref)
->>>>>>> 74c77118
+    - uses: actions/checkout@11bd71901bbe5b1630ceea73d27597364c9af683 # tag=v4
+    - name: Setup JDK 11
+      if: contains('main', github.base_ref)
       uses: actions/setup-java@8df1039502a15bceb9433410b1a100fbe190c53b # tag=v3
       with:
         distribution: 'temurin'
