name: Nightly Check

on:
  schedule:
    - cron: "0 14 * * 0"
permissions: read-all
jobs:
  core-fast:
    name: core fast tests
    runs-on: ubuntu-latest
    strategy:
      fail-fast: false
      matrix:
        branch: [ 3.5.x, main ]
    steps:
      - uses: actions/checkout@b4ffde65f46336ab88eb53be808477a3936bae11 # tag=v4
        with:
          ref: ${{ matrix.branch }}
      - name: Download JDK 9
        if: ${{ matrix.branch == 'main' }}
        run: ${GITHUB_WORKSPACE}/.github/setup.sh
        shell: bash
      - name: Setup JDK 9
        if: ${{ matrix.branch == 'main' }}
        uses: actions/setup-java@0ab4596768b603586c0de567f2430c30f5b0d2b0 # tag=v3
        with:
          distribution: 'jdkfile'
          java-version: 9.0.4
          jdkFile: /opt/openjdk/java9/OpenJDK9U-jdk_x64_linux_hotspot_9.0.4_11.tar.gz
      - name: Setup JDK 21
        if: ${{ matrix.branch == 'main' }}
        uses: actions/setup-java@0ab4596768b603586c0de567f2430c30f5b0d2b0 # tag=v3
        with:
          distribution: 'temurin'
          java-version: 21
      - name: Setup JDK 8
        uses: actions/setup-java@0ab4596768b603586c0de567f2430c30f5b0d2b0 # tag=v3
        with:
          distribution: 'temurin'
          java-version: 8
      - uses: gradle/actions/setup-gradle@417ae3ccd767c252f5661f1ace9f835f9654f2b5 # tag=v3
        name: gradle
        with:
          arguments: :reactor-core:test --no-daemon -Pjunit-tags=!slow -DuseSnapshotMicrometerVersion=true
  java-21-core-fast:
    name: Java 21 core fast tests
    runs-on: ubuntu-latest
    steps:
      - uses: actions/checkout@b4ffde65f46336ab88eb53be808477a3936bae11 # tag=v4
        with:
          ref: main
      - name: Download JDK 9
        run: ${GITHUB_WORKSPACE}/.github/setup.sh
        shell: bash
      - name: Setup JDK 9
        uses: actions/setup-java@0ab4596768b603586c0de567f2430c30f5b0d2b0 # tag=v3
        with:
          distribution: 'jdkfile'
          java-version: 9.0.4
          jdkFile: /opt/openjdk/java9/OpenJDK9U-jdk_x64_linux_hotspot_9.0.4_11.tar.gz
      - name: Setup JDK 21
        uses: actions/setup-java@0ab4596768b603586c0de567f2430c30f5b0d2b0 # tag=v3
        with:
          distribution: 'temurin'
          java-version: 21
      - name: Setup JDK 8
        uses: actions/setup-java@0ab4596768b603586c0de567f2430c30f5b0d2b0 # tag=v3
        with:
          distribution: 'temurin'
          java-version: 8
      - uses: gradle/gradle-build-action@3b1b3b9a2104c2b47fbae53f3938079c00c9bb87 # tag=v2
        name: gradle
        with:
          arguments: :reactor-core:java21Test --no-daemon -Pjunit-tags=!slow -DuseSnapshotMicrometerVersion=true
  core-slow:
    name: core slower tests
    runs-on: ubuntu-latest
    strategy:
      fail-fast: false
      matrix:
        branch: [ 3.5.x, main ]
    steps:
      - uses: actions/checkout@b4ffde65f46336ab88eb53be808477a3936bae11 # tag=v4
        with:
          ref: ${{ matrix.branch }}
      - name: Download JDK 9
        if: ${{ matrix.branch == 'main' }}
        run: ${GITHUB_WORKSPACE}/.github/setup.sh
        shell: bash
      - name: Setup JDK 9
        if: ${{ matrix.branch == 'main' }}
        uses: actions/setup-java@0ab4596768b603586c0de567f2430c30f5b0d2b0 # tag=v3
        with:
          distribution: 'jdkfile'
          java-version: 9.0.4
          jdkFile: /opt/openjdk/java9/OpenJDK9U-jdk_x64_linux_hotspot_9.0.4_11.tar.gz
      - name: Setup JDK 21
        if: ${{ matrix.branch == 'main' }}
        uses: actions/setup-java@0ab4596768b603586c0de567f2430c30f5b0d2b0 # tag=v3
        with:
          distribution: 'temurin'
          java-version: 21
      - name: Setup JDK 8
        uses: actions/setup-java@0ab4596768b603586c0de567f2430c30f5b0d2b0 # tag=v3
        with:
          distribution: 'temurin'
          java-version: 8
      - uses: gradle/actions/setup-gradle@417ae3ccd767c252f5661f1ace9f835f9654f2b5 # tag=v3
        name: gradle
        with:
          arguments: :reactor-core:test --no-daemon -Pjunit-tags=slow -DuseSnapshotMicrometerVersion=true
  other:
    name: other tests
    runs-on: ubuntu-latest
    strategy:
      fail-fast: false
      matrix:
        branch: [ 3.5.x, main ]
    steps:
      - uses: actions/checkout@b4ffde65f46336ab88eb53be808477a3936bae11 # tag=v4
        with:
          ref: ${{ matrix.branch }}
      - name: Download JDK 9
        if: ${{ matrix.branch == 'main' }}
        run: ${GITHUB_WORKSPACE}/.github/setup.sh
        shell: bash
      - name: Setup JDK 9
        if: ${{ matrix.branch == 'main' }}
        uses: actions/setup-java@0ab4596768b603586c0de567f2430c30f5b0d2b0 # tag=v3
        with:
          distribution: 'jdkfile'
          java-version: 9.0.4
          jdkFile: /opt/openjdk/java9/OpenJDK9U-jdk_x64_linux_hotspot_9.0.4_11.tar.gz
      - name: Setup JDK 21
        if: ${{ matrix.branch == 'main' }}
        uses: actions/setup-java@0ab4596768b603586c0de567f2430c30f5b0d2b0 # tag=v3
        with:
          distribution: 'temurin'
          java-version: 21
      - name: Setup JDK 8
        uses: actions/setup-java@0ab4596768b603586c0de567f2430c30f5b0d2b0 # tag=v3
        with:
          distribution: 'temurin'
          java-version: 8
<<<<<<< HEAD
      - uses: gradle/gradle-build-action@3b1b3b9a2104c2b47fbae53f3938079c00c9bb87 # tag=v2
        if: ${{ matrix.branch == 'main' }}
        name: other tests
        with:
          arguments: check -x :reactor-core:test -x :reactor-core:java9Test -x :reactor-core:java21Test -x spotlessCheck --no-daemon -DuseSnapshotMicrometerVersion=true -Pjcstress.mode=quick
      - uses: gradle/gradle-build-action@3b1b3b9a2104c2b47fbae53f3938079c00c9bb87 # tag=v2
        if: ${{ matrix.branch == '3.5.x' }}
=======
      - uses: gradle/actions/setup-gradle@417ae3ccd767c252f5661f1ace9f835f9654f2b5 # tag=v3
>>>>>>> 99b61f9b
        name: other tests
        with:
          arguments: check -x :reactor-core:test -x spotlessCheck --no-daemon -DuseSnapshotMicrometerVersion=true -Pjcstress.mode=quick<|MERGE_RESOLUTION|>--- conflicted
+++ resolved
@@ -68,7 +68,7 @@
         with:
           distribution: 'temurin'
           java-version: 8
-      - uses: gradle/gradle-build-action@3b1b3b9a2104c2b47fbae53f3938079c00c9bb87 # tag=v2
+      - uses: gradle/actions/setup-gradle@417ae3ccd767c252f5661f1ace9f835f9654f2b5 # tag=v3
         name: gradle
         with:
           arguments: :reactor-core:java21Test --no-daemon -Pjunit-tags=!slow -DuseSnapshotMicrometerVersion=true
@@ -142,17 +142,13 @@
         with:
           distribution: 'temurin'
           java-version: 8
-<<<<<<< HEAD
-      - uses: gradle/gradle-build-action@3b1b3b9a2104c2b47fbae53f3938079c00c9bb87 # tag=v2
+      - uses: gradle/actions/setup-gradle@417ae3ccd767c252f5661f1ace9f835f9654f2b5 # tag=v3
         if: ${{ matrix.branch == 'main' }}
         name: other tests
         with:
           arguments: check -x :reactor-core:test -x :reactor-core:java9Test -x :reactor-core:java21Test -x spotlessCheck --no-daemon -DuseSnapshotMicrometerVersion=true -Pjcstress.mode=quick
-      - uses: gradle/gradle-build-action@3b1b3b9a2104c2b47fbae53f3938079c00c9bb87 # tag=v2
+      - uses: gradle/actions/setup-gradle@417ae3ccd767c252f5661f1ace9f835f9654f2b5 # tag=v3
         if: ${{ matrix.branch == '3.5.x' }}
-=======
-      - uses: gradle/actions/setup-gradle@417ae3ccd767c252f5661f1ace9f835f9654f2b5 # tag=v3
->>>>>>> 99b61f9b
         name: other tests
         with:
           arguments: check -x :reactor-core:test -x spotlessCheck --no-daemon -DuseSnapshotMicrometerVersion=true -Pjcstress.mode=quick