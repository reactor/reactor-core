version: 2
updates:
  - package-ecosystem: "gradle"
    directory: "/"
    schedule:
      interval: "daily"
    labels:
      - "type/dependency-upgrade"
      - "status/need-triage"
    reviewers:
      - "reactor/core-team"
    # Updates in the oldest maintenance branch. We'll forward-merge up to main
    target-branch: "3.7.x"
    ignore:
      # JSR166 backport is fixed
      - dependency-name: "io.projectreactor:jsr166"
      # JSR305 backport is fixed to last version with annotations (3.0.1)
      - dependency-name: "com.google.code.findbugs:jsr305"
      # Micrometer is updated manually
      - dependency-name: "io.micrometer:*"
      # Kotlin: stay on 1.8 to allow support for 1.3 target
      - dependency-name: "org.jetbrains.kotlin*"
        versions:
        - ">= 1.9.a"
      # SLF4J: don't upgrade to v2
      - dependency-name: "org.slf4j:slf4j-api"
        versions:
        - ">= 2.a"
      # logback: don't upgrade to v1.3 or later (require slf4j v2, 1.4.x also requires JDK11+)
      - dependency-name: "ch.qos.logback:logback-classic"
        versions:
        - ">= 1.3.a"
      # TestNG: 7.6+ doesn't support JDK8 anymore
      - dependency-name: "org.testng:testng"
        versions:
        - ">= 7.6.a"
      # Mockito: don't upgrade to v5 (requires JDK11+)
      - dependency-name: "org.mockito:mockito-core"
        versions:
        - ">= 5.0.a"
      # ArchUnit: don't upgrade to v1 (requires slf4j v2)
      - dependency-name: "com.tngtech.archunit:archunit"
        versions:
        - ">= 1.0.a"
      # bnd: don't upgrade to v7 (requires JDK17+)
      - dependency-name: "biz.aQute.bnd.builder"
        versions:
          - "[7.a, 8]"
<<<<<<< HEAD
  - package-ecosystem: "gradle"
    directory: "/"
    schedule:
      interval: "daily"
    labels:
      - "type/dependency-upgrade"
      - "status/need-triage"
    reviewers:
      - "reactor/core-team"
    target-branch: "main"
    ignore:
      # JSR166 backport is fixed
      - dependency-name: "io.projectreactor:jsr166"
      # JSR305 backport is fixed to last version with annotations (3.0.1)
      - dependency-name: "com.google.code.findbugs:jsr305"
      # Micrometer is updated manually
      - dependency-name: "io.micrometer:*"
      # Kotlin: stay on 1.8 to allow support for 1.3 target
      - dependency-name: "org.jetbrains.kotlin*"
        versions:
          - ">= 1.9.a"
      # Dependencies updated by forward merging 3.7.x branch
      - dependency-name: "ch.qos.logback:logback-classic"
      - dependency-name: "com.pivovarit:throwing-function"
      - dependency-name: "com.tngtech.archunit:archunit"
      - dependency-name: "io.projectreactor.tools:blockhound"
      - dependency-name: "org.assertj:assertj-core"
      - dependency-name: "org.awaitility:awaitility"
      - dependency-name: "org.junit:junit-bom"
      - dependency-name: "org.junit.jupiter:*"
      - dependency-name: "org.junit.platform:*"
      - dependency-name: "org.testng:testng"
      - dependency-name: "org.mockito:mockito-core"
      - dependency-name: "org.openjdk.jol:jol-core"
      - dependency-name: "org.reactivestreams:*"
      - dependency-name: "org.slf4j:slf4j-api"
      # Plugins updated by forward merging 3.7.x branch
      - dependency-name: "biz.aQute.bnd.builder"
      - dependency-name: "com.diffplug.spotless"
      - dependency-name: "com.gradleup.shadow"
      - dependency-name: "com.jfrog.artifactory"
      - dependency-name: "de.undercouch.download"
      - dependency-name: "io.github.reyerizo.gradle.jcstress"
      - dependency-name: "io.spring.antora.generate-antora-yml"
      - dependency-name: "io.spring.nohttp"
      - dependency-name: "me.champeau.gradle.japicmp"
      - dependency-name: "me.champeau.mrjar"
      - dependency-name: "org.antora"
=======
      # artifactory: don't upgrade above 5.1.10 as it breaks the toolchain
      # languageVersion setting
      - dependency-name: "com.jfrog.artifactory"
        versions:
          - "[5.1.11, 7]"
>>>>>>> ce6d4947
  - package-ecosystem: "github-actions"
    directory: ".github/workflows"
    schedule:
      interval: "weekly"
    labels:
      - "type/dependency-upgrade"
    reviewers:
      - "reactor/core-team"
    # Updates in the oldest maintenance branch. We'll forward-merge up to main
    target-branch: "3.7.x"<|MERGE_RESOLUTION|>--- conflicted
+++ resolved
@@ -46,7 +46,11 @@
       - dependency-name: "biz.aQute.bnd.builder"
         versions:
           - "[7.a, 8]"
-<<<<<<< HEAD
+      # artifactory: don't upgrade above 5.1.10 as it breaks the toolchain
+      # languageVersion setting
+      - dependency-name: "com.jfrog.artifactory"
+        versions:
+          - "[5.1.11, 7]"
   - package-ecosystem: "gradle"
     directory: "/"
     schedule:
@@ -95,13 +99,6 @@
       - dependency-name: "me.champeau.gradle.japicmp"
       - dependency-name: "me.champeau.mrjar"
       - dependency-name: "org.antora"
-=======
-      # artifactory: don't upgrade above 5.1.10 as it breaks the toolchain
-      # languageVersion setting
-      - dependency-name: "com.jfrog.artifactory"
-        versions:
-          - "[5.1.11, 7]"
->>>>>>> ce6d4947
   - package-ecosystem: "github-actions"
     directory: ".github/workflows"
     schedule:
