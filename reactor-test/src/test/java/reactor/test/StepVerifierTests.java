--- conflicted
+++ resolved
@@ -2403,7 +2403,6 @@
 	}
 
 	@Test
-<<<<<<< HEAD
 	public void withVirtualTimeResetsCustomFactoryAndOldSharedThreads() {
 		try {
 			AtomicInteger customFactoryInvoked = new AtomicInteger();
@@ -2439,7 +2438,9 @@
 		finally {
 			Schedulers.resetFactory();
 		}
-=======
+	}
+
+	@Test
 	void withVirtualTimeCopiesOptionsAddsDefaultVtsIfNoSupplier() {
 		StepVerifierOptions options = StepVerifierOptions.create()
 				.initialRequest(123L);
@@ -2456,6 +2457,5 @@
 		assertThat(options.getVirtualTimeSchedulerSupplier())
 				.as("copy didn't influence original")
 				.isNull();
->>>>>>> 31f573db
 	}
 }