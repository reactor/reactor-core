--- conflicted
+++ resolved
@@ -51,14 +51,7 @@
 	}
 
 	dependencies {
-<<<<<<< HEAD
-	  asciidoctor 'org.asciidoctor:asciidoctorj-pdf:1.5.0-alpha.16', {
-		exclude group: 'org.asciidoctor', module: 'asciidoctorj'
-		exclude group: 'org.jruby', module: 'jruby-complete'
-	  }
-=======
 	  asciidoctor 'org.asciidoctor:asciidoctorj-pdf:1.5.0-alpha.16'
->>>>>>> 518b1214
 	}
 
 	task docsZip(type: Zip, dependsOn: asciidoctor) {
