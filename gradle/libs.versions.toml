# Versions and dependencies declared here are NOT covered by Dependabot.
# Therefore it focuses on versions that should be updated by hand:
#  - Reactor ecosystem
#  - Fixed versions (JSR166, JSR305...)
#  - Libraries that we want to more closely monitor / have an associated plugin (RS, Micrometer, Kotlin)
#  - Plugins (including Kotlin)

[versions]
# Baselines, should be updated on every release
baseline-core-api = "3.7.8"
baselinePerfCore = "3.7.8"
baselinePerfCoreMicrometer = "1.2.8"
baselinePerfExtra = "3.5.2"

# Other shared versions
#note that some micrometer artifacts like context-propagation has a different version directly set in libraries below
<<<<<<< HEAD
micrometer = "1.15.1"
micrometerDocsGenerator = "1.0.4"
micrometerTracingTest="1.5.1"
=======
micrometer = "1.14.9"
micrometerDocsGenerator = "1.0.4"
micrometerTracingTest="1.4.8"
>>>>>>> 49d033ad
contextPropagation="1.1.3"
reactiveStreams = "1.0.4"
antora = "1.0.0"
antora-yml = "0.0.1"
antora-version = "3.2.0-alpha.4"
antora-atlas-extension = "1.0.0-alpha.2"
antora-pdf-extension = "1.0.0-alpha.7"
antora-collector-extension = "1.0.0-alpha.3"
antora-tabs-extension = "1.0.0-beta.6"
antora-springio-antora-extension = "1.14.4"
antora-asciidoctor-extension = "1.0.0-alpha.10"
archUnit = "0.23.1"
assertJ = "3.27.3"
awaitility = "4.3.0"
blockhound = "1.0.13.RELEASE"
byteBuddy = "1.17.6"
cglib = "3.3.0"
javaObjectLayout = "0.17"
jmh = "1.37"
junit = "5.13.2"
logback = "1.2.13"
mockito = "4.11.0"
slf4j = "1.7.36"
testng = "7.5.1" # since 7.6 JDK8 is unsupported, don't bump
throwingFunction = "1.6.1"

[libraries]
jsr166backport = "io.projectreactor:jsr166:1.0.0.RELEASE"
jsr305 = "com.google.code.findbugs:jsr305:3.0.1"
micrometer-bom = { module = "io.micrometer:micrometer-bom", version.ref = "micrometer" }
micrometer102Compatible-bom = { module = "io.micrometer:micrometer-bom", version = "1.10.7" }
micrometer-commons = { module = "io.micrometer:micrometer-commons" }
micrometer-core = { module = "io.micrometer:micrometer-core" }
micrometer-contextPropagation102 = "io.micrometer:context-propagation:1.0.2"
micrometer-contextPropagation = { module = "io.micrometer:context-propagation", version.ref = "contextPropagation" }
micrometer-docsGenerator = { module = "io.micrometer:micrometer-docs-generator", version.ref = "micrometerDocsGenerator"}
micrometer-observation-test = { module = "io.micrometer:micrometer-observation-test" }
micrometer-tracing-test = { module = "io.micrometer:micrometer-tracing-integration-test", version.ref = "micrometerTracingTest" }
micrometer-test = { module = "io.micrometer:micrometer-test" }
reactiveStreams = { module = "org.reactivestreams:reactive-streams", version.ref = "reactiveStreams" }
reactiveStreams-tck = { module = "org.reactivestreams:reactive-streams-tck", version.ref = "reactiveStreams" }
reactor-perfBaseline-core = { module = "io.projectreactor:reactor-core", version.ref = "baselinePerfCore" }
reactor-perfBaseline-coreMicrometer = { module = "io.projectreactor:reactor-core-micrometer", version.ref = "baselinePerfCoreMicrometer" }
reactor-perfBaseline-extra = { module = "io.projectreactor.addons:reactor-extra", version.ref = "baselinePerfExtra" }
archUnit = { module = "com.tngtech.archunit:archunit", version.ref = "archUnit" }
assertJ = { module = "org.assertj:assertj-core", version.ref = "assertJ" }
awaitility = { module = "org.awaitility:awaitility", version.ref = "awaitility" }
blockhound = { module = "io.projectreactor.tools:blockhound", version.ref = "blockhound" }
byteBuddy-core = { module = "net.bytebuddy:byte-buddy", version.ref = "byteBuddy" }
byteBuddy-agent = { module = "net.bytebuddy:byte-buddy-agent", version.ref = "byteBuddy" }
cglib = { module = "cglib:cglib", version.ref = "cglib" }
javaObjectLayout = { module = "org.openjdk.jol:jol-core", version.ref = "javaObjectLayout" }
jmh-core = { module = "org.openjdk.jmh:jmh-core", version.ref = "jmh" }
jmh-generatorAnnprocess = { module = "org.openjdk.jmh:jmh-core", version.ref = "jmh" }
junit-bom = { module = "org.junit:junit-bom", version.ref = "junit" }
junit-jupiterApi = { module = "org.junit.jupiter:junit-jupiter-api" }
junit-jupiterEngine = { module = "org.junit.jupiter:junit-jupiter-engine" }
junit-jupiterLauncher = { module = "org.junit.platform:junit-platform-launcher" }
junit-jupiterParams = { module = "org.junit.jupiter:junit-jupiter-params" }
logback = { module = "ch.qos.logback:logback-classic", version.ref = "logback" }
mockito = { module = "org.mockito:mockito-core", version.ref = "mockito" }
slf4j = { module = "org.slf4j:slf4j-api", version.ref = "slf4j" }
testng = { module = "org.testng:testng", version.ref = "testng" }
throwingFunction = { module = "com.pivovarit:throwing-function", version.ref = "throwingFunction" }

[plugins]
artifactory = { id = "com.jfrog.artifactory", version = "4.33.1" }
bnd = { id = "biz.aQute.bnd.builder", version = "6.4.0" }
download = { id = "de.undercouch.download", version = "5.6.0" }
japicmp = { id = "me.champeau.gradle.japicmp", version = "0.4.6" }
jcstress = { id = "io.github.reyerizo.gradle.jcstress", version = "0.8.15" }
nohttp = { id = "io.spring.nohttp", version = "0.0.11" }
shadow = { id = "com.gradleup.shadow", version = "8.3.7" }
spotless = { id = "com.diffplug.spotless", version = "6.13.0" }
mrjar = { id = "me.champeau.mrjar",  version = "0.1.1" }
antora = { id = "org.antora", version.ref = "antora" }
antora-yml = { id = "io.spring.antora.generate-antora-yml", version.ref = "antora-yml" }<|MERGE_RESOLUTION|>--- conflicted
+++ resolved
@@ -14,15 +14,9 @@
 
 # Other shared versions
 #note that some micrometer artifacts like context-propagation has a different version directly set in libraries below
-<<<<<<< HEAD
 micrometer = "1.15.1"
 micrometerDocsGenerator = "1.0.4"
 micrometerTracingTest="1.5.1"
-=======
-micrometer = "1.14.9"
-micrometerDocsGenerator = "1.0.4"
-micrometerTracingTest="1.4.8"
->>>>>>> 49d033ad
 contextPropagation="1.1.3"
 reactiveStreams = "1.0.4"
 antora = "1.0.0"
