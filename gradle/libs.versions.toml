--- conflicted
+++ resolved
@@ -31,12 +31,8 @@
 errorpronePlugin = "4.3.0"
 javaObjectLayout = "0.17"
 jmh = "1.37"
-<<<<<<< HEAD
 jspecify = "1.0.0"
-junit = "5.14.0"
-=======
 junit = "5.14.1"
->>>>>>> 3499e422
 logback = "1.2.13"
 mockito = "4.11.0"
 nullaway = "0.12.12"
