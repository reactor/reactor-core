--- conflicted
+++ resolved
@@ -14,17 +14,10 @@
 
 # Other shared versions
 #note that some micrometer artifacts like context-propagation has a different version directly set in libraries below
-<<<<<<< HEAD
 micrometer = "1.16.0-M1"
 micrometerDocsGenerator = "1.0.4"
 micrometerTracingTest="1.6.0-M1"
 contextPropagation="1.2.0-M1"
-=======
-micrometer = "1.14.10"
-micrometerDocsGenerator = "1.0.4"
-micrometerTracingTest="1.4.9"
-contextPropagation="1.1.3"
->>>>>>> 951dc28e
 reactiveStreams = "1.0.4"
 antora = "1.0.0"
 antora-yml = "0.0.1"
