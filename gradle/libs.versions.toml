--- conflicted
+++ resolved
@@ -38,12 +38,8 @@
 errorpronePlugin = "4.3.0"
 javaObjectLayout = "0.17"
 jmh = "1.37"
-<<<<<<< HEAD
 jspecify = "1.0.0"
-junit = "5.13.4"
-=======
 junit = "5.14.0"
->>>>>>> cfdd6861
 logback = "1.2.13"
 mockito = "4.11.0"
 nullaway = "0.12.10"
