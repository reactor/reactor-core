# Versions and dependencies declared here are NOT covered by Dependabot.
# Therefore it focuses on versions that should be updated by hand:
#  - Reactor ecosystem
#  - Fixed versions (JSR166, JSR305...)
#  - Libraries that we want to more closely monitor / have an associated plugin (RS, Micrometer, Kotlin)
#  - Plugins (including Kotlin)

[versions]
# Baselines, should be updated on every release
baseline-core-api = "3.6.4"
baselinePerfCore = "3.6.4"
baselinePerfExtra = "3.5.1"

# Other shared versions
asciidoctor = "4.0.2"
#note that some micrometer artifacts like context-propagation has a different version directly set in libraries below
micrometer = "1.12.4"
micrometerDocsGenerator = "1.0.2"
<<<<<<< HEAD
micrometerTracingTest="1.2.4"
contextPropagation="1.1.1"
kotlin = "1.5.32"
=======
micrometerTracingTest="1.0.12"
contextPropagation="1.0.6"
kotlin = "1.8.22"
>>>>>>> 0fd38b87
reactiveStreams = "1.0.4"

[libraries]
jsr166backport = "io.projectreactor:jsr166:1.0.0.RELEASE"
jsr305 = "com.google.code.findbugs:jsr305:3.0.1"
micrometer-bom = { module = "io.micrometer:micrometer-bom", version.ref = "micrometer" }
micrometer102Compatible-bom = { module = "io.micrometer:micrometer-bom", version = "1.10.7" }
micrometer-commons = { module = "io.micrometer:micrometer-commons" }
micrometer-core = { module = "io.micrometer:micrometer-core" }
micrometer-contextPropagation102 = "io.micrometer:context-propagation:1.0.2"
micrometer-contextPropagation = { module = "io.micrometer:context-propagation", version.ref = "contextPropagation" }
micrometer-docsGenerator = { module = "io.micrometer:micrometer-docs-generator", version.ref = "micrometerDocsGenerator"}
micrometer-observation-test = { module = "io.micrometer:micrometer-observation-test" }
micrometer-tracing-test = { module = "io.micrometer:micrometer-tracing-integration-test", version.ref = "micrometerTracingTest" }
micrometer-test = { module = "io.micrometer:micrometer-test" }
kotlin-stdlib = { module = "org.jetbrains.kotlin:kotlin-stdlib", version.ref = "kotlin" }
reactiveStreams = { module = "org.reactivestreams:reactive-streams", version.ref = "reactiveStreams" }
reactiveStreams-tck = { module = "org.reactivestreams:reactive-streams-tck", version.ref = "reactiveStreams" }
reactor-perfBaseline-core = { module = "io.projectreactor:reactor-core", version.ref = "baselinePerfCore" }
reactor-perfBaseline-extra = { module = "io.projectreactor.addons:reactor-extra", version.ref = "baselinePerfExtra" }

[plugins]
artifactory = { id = "com.jfrog.artifactory", version = "4.31.0" }
asciidoctor-convert = { id = "org.asciidoctor.jvm.convert", version.ref = "asciidoctor" }
asciidoctor-pdf = { id = "org.asciidoctor.jvm.pdf", version.ref = "asciidoctor" }
bnd = { id = "biz.aQute.bnd.builder", version = "6.4.0" }
download = { id = "de.undercouch.download", version = "5.5.0" }
japicmp = { id = "me.champeau.gradle.japicmp", version = "0.4.2" }
jcstress = { id = "io.github.reyerizo.gradle.jcstress", version = "0.8.15" }
nohttp = { id = "io.spring.nohttp", version = "0.0.11" }
shadow = { id = "com.github.johnrengelman.shadow", version = "8.1.1" }
spotless = { id = "com.diffplug.spotless", version = "6.13.0" }
<<<<<<< HEAD
mrjar = { id = "me.champeau.mrjar",  version = "0.1.1" }
=======
>>>>>>> 0fd38b87
<|MERGE_RESOLUTION|>--- conflicted
+++ resolved
@@ -16,15 +16,9 @@
 #note that some micrometer artifacts like context-propagation has a different version directly set in libraries below
 micrometer = "1.12.4"
 micrometerDocsGenerator = "1.0.2"
-<<<<<<< HEAD
 micrometerTracingTest="1.2.4"
 contextPropagation="1.1.1"
-kotlin = "1.5.32"
-=======
-micrometerTracingTest="1.0.12"
-contextPropagation="1.0.6"
 kotlin = "1.8.22"
->>>>>>> 0fd38b87
 reactiveStreams = "1.0.4"
 
 [libraries]
@@ -57,7 +51,4 @@
 nohttp = { id = "io.spring.nohttp", version = "0.0.11" }
 shadow = { id = "com.github.johnrengelman.shadow", version = "8.1.1" }
 spotless = { id = "com.diffplug.spotless", version = "6.13.0" }
-<<<<<<< HEAD
-mrjar = { id = "me.champeau.mrjar",  version = "0.1.1" }
-=======
->>>>>>> 0fd38b87
+mrjar = { id = "me.champeau.mrjar",  version = "0.1.1" }